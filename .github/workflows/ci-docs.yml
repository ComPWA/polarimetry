env:
  FORCE_COLOR: "1"
  JAX_COMPILATION_CACHE_DIR: /tmp/jax_cache
  UV_PYTHON_PREFERENCE: only-managed

on:
  workflow_call:
    inputs:
      specific-pip-packages:
        required: false
        type: string
    secrets:
      token:
        description: >-
          Personal Access Token for GitHub. This needs to be set as a secret by
          the host repository in order to rerun checks after pushing to a PR.
          The default GITHUB_TOKEN does not suffice for that, see here:
          https://docs.github.com/en/actions/using-workflows/events-that-trigger-workflows

          This page tells more about creating a PAT:
          https://docs.github.com/en/authentication/keeping-your-account-and-data-secure/creating-a-personal-access-token
        required: true

jobs:
  fast-html:
    if: inputs.specific-pip-packages == ''
    name: Build HTML (fast)
    runs-on: ubuntu-24.04
    steps:
<<<<<<< HEAD
      - uses: actions/checkout@v4
      - uses: prefix-dev/setup-pixi@v0.9.0
=======
      - uses: actions/checkout@v5
      - uses: prefix-dev/setup-pixi@v0.8.14
>>>>>>> 1a29f2a6
        with:
          cache: true
      - uses: astral-sh/setup-uv@v6
      - name: Build documentation without running notebooks
        run: pixi run doc
      - uses: actions/upload-artifact@v4
        if: ${{ always() }}
        with:
          name: docs-fast-html
          path: docs/_build/html

  fast-pdf:
    if: inputs.specific-pip-packages == ''
    name: Build PDF (fast)
    runs-on: ubuntu-24.04
    steps:
<<<<<<< HEAD
      - uses: actions/checkout@v4
      - uses: prefix-dev/setup-pixi@v0.9.0
=======
      - uses: actions/checkout@v5
      - uses: prefix-dev/setup-pixi@v0.8.14
>>>>>>> 1a29f2a6
        with:
          cache: true
      - uses: astral-sh/setup-uv@v6
      - name: Install LaTeX dependencies
        run: |-
          sudo apt-get update -y
          sudo apt-get install -y inkscape latexmk make texlive-fonts-extra texlive-xetex xindy
      - run: pixi run pdf
      - uses: actions/upload-artifact@v4
        if: ${{ always() }}
        with:
          name: docs-fast-pdf
          path: docs/_build/latex

  linkcheck:
    if: inputs.specific-pip-packages == ''
    name: Check external links
    runs-on: ubuntu-24.04
    steps:
<<<<<<< HEAD
      - uses: actions/checkout@v4
      - uses: prefix-dev/setup-pixi@v0.9.0
=======
      - uses: actions/checkout@v5
      - uses: prefix-dev/setup-pixi@v0.8.14
>>>>>>> 1a29f2a6
        with:
          cache: true
      - uses: astral-sh/setup-uv@v6
      - name: Check external links with Sphinx linkcheck
        run: pixi run linkcheck

  jupyter:
    name: Run Jupyter notebooks
    runs-on: ubuntu-24.04
    steps:
<<<<<<< HEAD
      - uses: actions/checkout@v4
      - uses: prefix-dev/setup-pixi@v0.9.0
=======
      - uses: actions/checkout@v5
      - uses: prefix-dev/setup-pixi@v0.8.14
>>>>>>> 1a29f2a6
        with:
          cache: true
      - run: |
          sudo apt-get update -y
          sudo apt-get install -y cm-super dvipng inkscape latexmk texlive-fonts-extra texlive-latex-extra texlive-xetex xindy
      - name: Fetch JAX cache
        uses: actions/cache@v4
        with:
          key: jax-${{hashFiles('uv.lock')}}-${{hashFiles('src/**/*.py')}}-${{hashFiles('docs/**/*.ipynb')}}
          restore-keys: |
            jax-${{hashFiles('uv.lock')}}-${{hashFiles('src/**/*.py')}}
            jax-${{hashFiles('uv.lock')}}
            jax
          path: ${{ env.JAX_COMPILATION_CACHE_DIR }}
      - uses: ComPWA/actions/cache-sympy@v3
      - name: Fetch Jupyter cache
        uses: actions/cache@v4
        with:
          key: jupyter-cache-${{hashFiles('uv.lock', 'data/*.json', 'data/*.yaml', 'src/**/*.py')}}-${{hashFiles('docs/**/*.ipynb')}}
          restore-keys: jupyter-cache-${{hashFiles('uv.lock', 'data/*.json', 'data/*.yaml', 'src/**/*.py')}}
          path: docs/_build/.jupyter_cache
      - name: Fetch output files
        uses: actions/cache@v4
        with:
          key: output-files-${{hashFiles('uv.lock', 'data/*.json', 'data/*.yaml', 'src/**/*.py')}}-${{hashFiles('docs/**/*.ipynb')}}
          restore-keys: output-files-${{hashFiles('uv.lock', 'data/*.json', 'data/*.yaml', 'src/**/*.py')}}
          path: |
            ./docs/_images
            ./docs/_static/export
            ./docs/_static/images
            ./docs/appendix/export
            ./docs/appendix/exported_intensity_model.py
      - name: Build PDF with notebook execution
        run: pixi run pdfnb
      - uses: actions/cache/save@v4
        if: failure()
        with:
          key: jupyter-cache-${{hashFiles('uv.lock', 'data/*.json', 'data/*.yaml', 'src/**/*.py')}}-${{hashFiles('docs/**/*.ipynb')}}
          path: docs/_build/.jupyter_cache
      - uses: actions/cache/save@v4
        if: failure()
        with:
          key: output-files-${{hashFiles('uv.lock', 'data/*.json', 'data/*.yaml', 'src/**/*.py')}}-${{hashFiles('docs/**/*.ipynb')}}
          path: |
            ./docs/_images
            ./docs/_static/export
            ./docs/_static/images
            ./docs/appendix/export
            ./docs/appendix/exported_intensity_model.py
      - uses: actions/upload-artifact@v4
        with:
          include-hidden-files: true
          name: docs
          path: docs

  pluto:
    name: Run Pluto notebooks
    env:
      JULIA_CI: "true"
      JULIA_COLOR: "yes"
    runs-on: ubuntu-24.04
    steps:
<<<<<<< HEAD
      - uses: actions/checkout@v4
      - uses: prefix-dev/setup-pixi@v0.9.0
=======
      - uses: actions/checkout@v5
      - uses: prefix-dev/setup-pixi@v0.8.14
>>>>>>> 1a29f2a6
        with:
          cache: true
      - name: Fetch Julia cache
        uses: actions/cache@v4
        with:
          key: julia-${{hashFiles('julia/Manifest.toml')}}-${{hashFiles('**/*.jl')}}
          restore-keys: |
            julia-${{hashFiles('julia/Manifest.toml')}}
            julia
          path: |
            ./julia-*/
            ~/.julia/
      - run: pixi run pluto-server
      - uses: actions/upload-artifact@v4
        with:
          name: docs-julia
          path: docs/julia

  combine-builds:
    name: Combine into website
    runs-on: ubuntu-24.04
    needs:
      - jupyter
      - pluto
    steps:
<<<<<<< HEAD
      - uses: actions/checkout@v4
      - uses: prefix-dev/setup-pixi@v0.9.0
=======
      - uses: actions/checkout@v5
      - uses: prefix-dev/setup-pixi@v0.8.14
>>>>>>> 1a29f2a6
        with:
          cache: true
      - uses: astral-sh/setup-uv@v6
      - uses: actions/download-artifact@v5
        with:
          name: docs
          path: docs
      - uses: actions/download-artifact@v5
        with:
          name: docs-julia
          path: docs/julia
      - name: Combine executed notebooks PDF
        run: pixi run docnb
      - uses: actions/upload-pages-artifact@v4
        with:
          path: docs/_build/html

  pr-preview:
    name: Push PR preview
    if: >-
      github.event_name == 'pull_request' &&
      github.event.pull_request.head.repo.full_name == github.repository
    needs:
      - combine-builds
    runs-on: ubuntu-24.04
    steps:
      - uses: actions/download-artifact@v5
        with:
          name: github-pages
      - name: Extract artifact
        run: |
          tar xf artifact.tar
          rm artifact.tar
      - name: Configure Git credentials
        run: |
          git config --global user.name "GitHub Action"
          git config --global user.email "41898282+github-actions[bot]@users.noreply.github.com"
      - name: Initialize repository and commit results
        run: |
          git init
          git checkout --orphan gh-pages
          git add -A
          git commit -m "Push preview for https://github.com/ComPWA/polarimetry/pull/${{ github.event.number }}"
      - name: Push results to GitHub Pages
        run: |
          git remote add origin https://x-access-token:${{ secrets.token }}@github.com/ComPWA/polarimetry-pr-preview
          git push origin gh-pages --force
      - name: Show notice with link to PR preview
        run: echo "Documentation preview available on [compwa.github.io/polarimetry-pr-preview](https://compwa.github.io/polarimetry-pr-preview)" >> $GITHUB_STEP_SUMMARY

  gh-pages:
    name: Upload to GitHub Pages
    environment:
      name: github-pages
      url: ${{ steps.deployment.outputs.page_url }}
    if: >-
      github.event_name == 'push' &&
      github.ref == format('refs/heads/{0}', github.event.repository.default_branch)
    needs:
      - combine-builds
      - linkcheck
    permissions:
      pages: write
      id-token: write
    runs-on: ubuntu-24.04
    steps:
      - id: deployment
        uses: actions/deploy-pages@v4<|MERGE_RESOLUTION|>--- conflicted
+++ resolved
@@ -27,13 +27,8 @@
     name: Build HTML (fast)
     runs-on: ubuntu-24.04
     steps:
-<<<<<<< HEAD
-      - uses: actions/checkout@v4
-      - uses: prefix-dev/setup-pixi@v0.9.0
-=======
-      - uses: actions/checkout@v5
-      - uses: prefix-dev/setup-pixi@v0.8.14
->>>>>>> 1a29f2a6
+      - uses: actions/checkout@v5
+      - uses: prefix-dev/setup-pixi@v0.9.0
         with:
           cache: true
       - uses: astral-sh/setup-uv@v6
@@ -50,13 +45,8 @@
     name: Build PDF (fast)
     runs-on: ubuntu-24.04
     steps:
-<<<<<<< HEAD
-      - uses: actions/checkout@v4
-      - uses: prefix-dev/setup-pixi@v0.9.0
-=======
-      - uses: actions/checkout@v5
-      - uses: prefix-dev/setup-pixi@v0.8.14
->>>>>>> 1a29f2a6
+      - uses: actions/checkout@v5
+      - uses: prefix-dev/setup-pixi@v0.9.0
         with:
           cache: true
       - uses: astral-sh/setup-uv@v6
@@ -76,13 +66,8 @@
     name: Check external links
     runs-on: ubuntu-24.04
     steps:
-<<<<<<< HEAD
-      - uses: actions/checkout@v4
-      - uses: prefix-dev/setup-pixi@v0.9.0
-=======
-      - uses: actions/checkout@v5
-      - uses: prefix-dev/setup-pixi@v0.8.14
->>>>>>> 1a29f2a6
+      - uses: actions/checkout@v5
+      - uses: prefix-dev/setup-pixi@v0.9.0
         with:
           cache: true
       - uses: astral-sh/setup-uv@v6
@@ -93,13 +78,8 @@
     name: Run Jupyter notebooks
     runs-on: ubuntu-24.04
     steps:
-<<<<<<< HEAD
-      - uses: actions/checkout@v4
-      - uses: prefix-dev/setup-pixi@v0.9.0
-=======
-      - uses: actions/checkout@v5
-      - uses: prefix-dev/setup-pixi@v0.8.14
->>>>>>> 1a29f2a6
+      - uses: actions/checkout@v5
+      - uses: prefix-dev/setup-pixi@v0.9.0
         with:
           cache: true
       - run: |
@@ -162,13 +142,8 @@
       JULIA_COLOR: "yes"
     runs-on: ubuntu-24.04
     steps:
-<<<<<<< HEAD
-      - uses: actions/checkout@v4
-      - uses: prefix-dev/setup-pixi@v0.9.0
-=======
-      - uses: actions/checkout@v5
-      - uses: prefix-dev/setup-pixi@v0.8.14
->>>>>>> 1a29f2a6
+      - uses: actions/checkout@v5
+      - uses: prefix-dev/setup-pixi@v0.9.0
         with:
           cache: true
       - name: Fetch Julia cache
@@ -194,13 +169,8 @@
       - jupyter
       - pluto
     steps:
-<<<<<<< HEAD
-      - uses: actions/checkout@v4
-      - uses: prefix-dev/setup-pixi@v0.9.0
-=======
-      - uses: actions/checkout@v5
-      - uses: prefix-dev/setup-pixi@v0.8.14
->>>>>>> 1a29f2a6
+      - uses: actions/checkout@v5
+      - uses: prefix-dev/setup-pixi@v0.9.0
         with:
           cache: true
       - uses: astral-sh/setup-uv@v6
