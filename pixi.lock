--- conflicted
+++ resolved
@@ -9,20 +9,6 @@
       - conda: https://conda.anaconda.org/conda-forge/linux-64/_libgcc_mutex-0.1-conda_forge.tar.bz2
       - conda: https://conda.anaconda.org/conda-forge/linux-64/_openmp_mutex-4.5-2_gnu.tar.bz2
       - conda: https://repo.prefix.dev/julia-forge/linux-64/julia-1.10.4-hb0f4dca_0.conda
-<<<<<<< HEAD
-      - conda: https://conda.anaconda.org/conda-forge/linux-64/libgcc-14.2.0-h767d61c_2.conda
-      - conda: https://conda.anaconda.org/conda-forge/linux-64/libgomp-14.2.0-h767d61c_2.conda
-      - conda: https://conda.anaconda.org/conda-forge/linux-64/libstdcxx-14.2.0-h8f9b012_2.conda
-      - conda: https://conda.anaconda.org/conda-forge/linux-64/uv-0.6.6-h0f3a69f_0.conda
-      osx-64:
-      - conda: https://repo.prefix.dev/julia-forge/osx-64/julia-1.10.4-h0dc7051_0.conda
-      - conda: https://conda.anaconda.org/conda-forge/osx-64/libcxx-19.1.7-hf95d169_0.conda
-      - conda: https://conda.anaconda.org/conda-forge/osx-64/uv-0.6.6-h8de1528_0.conda
-      osx-arm64:
-      - conda: https://repo.prefix.dev/julia-forge/osx-arm64/julia-1.10.4-h60d57d3_0.conda
-      - conda: https://conda.anaconda.org/conda-forge/osx-arm64/libcxx-19.1.7-ha82da77_0.conda
-      - conda: https://conda.anaconda.org/conda-forge/osx-arm64/uv-0.6.6-h668ec48_0.conda
-=======
       - conda: https://conda.anaconda.org/conda-forge/linux-64/libgcc-15.1.0-h767d61c_4.conda
       - conda: https://conda.anaconda.org/conda-forge/linux-64/libgomp-15.1.0-h767d61c_4.conda
       - conda: https://conda.anaconda.org/conda-forge/linux-64/libstdcxx-15.1.0-h8f9b012_4.conda
@@ -35,7 +21,6 @@
       - conda: https://repo.prefix.dev/julia-forge/osx-arm64/julia-1.10.4-h60d57d3_0.conda
       - conda: https://conda.anaconda.org/conda-forge/osx-arm64/libcxx-20.1.8-hf598326_1.conda
       - conda: https://conda.anaconda.org/conda-forge/osx-arm64/uv-0.8.8-hb521335_0.conda
->>>>>>> 2146be7c
 packages:
 - conda: https://conda.anaconda.org/conda-forge/linux-64/_libgcc_mutex-0.1-conda_forge.tar.bz2
   sha256: fe51de6107f9edc7aa4f786a70f4a883943bc9d39b3bb7307c04c41410990726
@@ -119,19 +104,11 @@
   - libgcc 15.1.0 h767d61c_4
   license: GPL-3.0-only WITH GCC-exception-3.1
   license_family: GPL
-<<<<<<< HEAD
-  size: 3884556
-  timestamp: 1740240685253
-- conda: https://conda.anaconda.org/conda-forge/linux-64/uv-0.6.6-h0f3a69f_0.conda
-  sha256: 8b0ed24ad8720bcc2df59fb2add4276981a4d66a04f32253d252a5f7b2aca748
-  md5: 48aa438ea684870ac67096372a882d41
-=======
   size: 3903453
   timestamp: 1753903894186
 - conda: https://conda.anaconda.org/conda-forge/linux-64/uv-0.8.8-heb9285d_0.conda
   sha256: 1efae42d0f6718e556e044f2dffd38fb019f7e6c4e9cc25d061e61738a7cbaa2
   md5: a85c0ade82e1da46238ac65475e376ab
->>>>>>> 2146be7c
   depends:
   - __glibc >=2.17,<3.0.a0
   - libgcc >=14
@@ -140,48 +117,27 @@
   constrains:
   - __glibc >=2.17
   license: Apache-2.0 OR MIT
-<<<<<<< HEAD
-  size: 11566852
-  timestamp: 1741798527303
-- conda: https://conda.anaconda.org/conda-forge/osx-64/uv-0.6.6-h8de1528_0.conda
-  sha256: 5a5d51389848cb570eee0bfb6b2140a8050c173469390b9527e8fb7730dd4d24
-  md5: 7120213f53dec621dfbc23644f325bd8
-=======
   size: 15046153
   timestamp: 1754752925960
 - conda: https://conda.anaconda.org/conda-forge/osx-64/uv-0.8.8-hfa71dfd_0.conda
   sha256: c165e20410dfcb914c13d98ad0019964652a1d7c7e25f45d457529bbcf11f223
   md5: 4fce678d19c398b7bbdca3b60a4fca1e
->>>>>>> 2146be7c
   depends:
   - libcxx >=19
   - __osx >=10.13
   constrains:
   - __osx >=10.13
   license: Apache-2.0 OR MIT
-<<<<<<< HEAD
-  size: 11022357
-  timestamp: 1741800321514
-- conda: https://conda.anaconda.org/conda-forge/osx-arm64/uv-0.6.6-h668ec48_0.conda
-  sha256: 8a7006eed067b20539548675fc796f0367deef9a466845c5b6cca6e6819b4e63
-  md5: bc9745cc9c7686452bc33c0f4a176da7
-=======
   size: 14805527
   timestamp: 1754752686622
 - conda: https://conda.anaconda.org/conda-forge/osx-arm64/uv-0.8.8-hb521335_0.conda
   sha256: 4c2c2e77ac8d8edff03258b8603bc82b5765b636dd8c45e3a3622e73f237526c
   md5: 3c2babd070d239cfab58b4ccc7cd7eb4
->>>>>>> 2146be7c
   depends:
   - libcxx >=19
   - __osx >=11.0
   constrains:
   - __osx >=11.0
   license: Apache-2.0 OR MIT
-<<<<<<< HEAD
-  size: 10141749
-  timestamp: 1741799684953
-=======
   size: 13638743
-  timestamp: 1754752670490
->>>>>>> 2146be7c
+  timestamp: 1754752670490