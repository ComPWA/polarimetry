--- conflicted
+++ resolved
@@ -107,10 +107,7 @@
       - id: toml-sort
         args: [--in-place]
         exclude: (?x)^(.*(Manifest|Project)\.toml)$
-<<<<<<< HEAD
-=======
 
->>>>>>> 63105c2d
   - repo: https://github.com/python-jsonschema/check-jsonschema
     rev: 0.27.3
     hooks:
