repos:
  - repo: meta
    hooks:
      - id: check-hooks-apply
      - id: check-useless-excludes

  - repo: https://github.com/pre-commit/pre-commit-hooks
    rev: v4.3.0
    hooks:
      - id: check-ast
      - id: check-case-conflict
      - id: check-json
      - id: check-merge-conflict
      - id: check-toml
      - id: check-vcs-permalinks
      - id: check-yaml
      - id: debug-statements
      - id: end-of-file-fixer
      - id: mixed-line-ending
      - id: trailing-whitespace

  - repo: https://github.com/psf/black
    rev: 22.10.0
    hooks:
      - id: black

  - repo: https://github.com/streetsidesoftware/cspell-cli
    rev: v6.12.0
    hooks:
      - id: cspell

  - repo: https://github.com/pycqa/isort
    rev: 5.10.1
    hooks:
      - id: isort

  - repo: https://github.com/nbQA-dev/nbQA
    rev: 1.5.2
    hooks:
      - id: nbqa-black
        additional_dependencies:
          - black>=22.1.0
      - id: nbqa-flake8
      - id: nbqa-isort
      - id: nbqa-pyupgrade
        args:
          - --py37-plus

  - repo: https://github.com/kynan/nbstripout
    rev: 0.6.1
    hooks:
      - id: nbstripout
        args:
          - --extra-keys
          - |
            cell.metadata.code_folding
            cell.metadata.id
            metadata.celltoolbar
            metadata.colab.name
            metadata.colab.provenance
            metadata.interpreter
            metadata.notify_time
            metadata.toc
            metadata.toc-autonumbering
            metadata.toc-showcode
            metadata.toc-showmarkdowntxt
            metadata.toc-showtags
            metadata.varInspector
            metadata.vscode

  - repo: https://github.com/pre-commit/mirrors-prettier
    rev: v3.0.0-alpha.1
    hooks:
      - id: prettier

  - repo: https://github.com/ComPWA/mirrors-pyright
    rev: v1.1.274
    hooks:
      - id: pyright

  - repo: https://github.com/asottile/pyupgrade
<<<<<<< HEAD
    rev: v3.0.0
=======
    rev: v3.1.0
>>>>>>> cc340352
    hooks:
      - id: pyupgrade
        args:
          - --py37-plus<|MERGE_RESOLUTION|>--- conflicted
+++ resolved
@@ -79,11 +79,7 @@
       - id: pyright
 
   - repo: https://github.com/asottile/pyupgrade
-<<<<<<< HEAD
-    rev: v3.0.0
-=======
     rev: v3.1.0
->>>>>>> cc340352
     hooks:
       - id: pyupgrade
         args:
