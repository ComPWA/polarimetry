--- conflicted
+++ resolved
@@ -126,11 +126,7 @@
       - id: prettier
 
   - repo: https://github.com/ComPWA/mirrors-pyright
-<<<<<<< HEAD
-    rev: v1.1.331
-=======
     rev: v1.1.332
->>>>>>> 763ca13c
     hooks:
       - id: pyright
 
@@ -142,11 +138,7 @@
           - --py37-plus
 
   - repo: https://github.com/astral-sh/ruff-pre-commit
-<<<<<<< HEAD
-    rev: v0.1.0
-=======
     rev: v0.1.1
->>>>>>> 763ca13c
     hooks:
       - id: ruff
         args:
