# Polarization sensitivity in Λc → pπK

<!-- cspell:ignore Flatte modelparameters modelstudies -->

[![GPLv3+ license](https://img.shields.io/badge/License-GPLv3+-blue.svg)](https://www.gnu.org/licenses/gpl-3.0-standalone.html)

This repository originates from [ComPWA/compwa-org#129](https://github.com/ComPWA/compwa-org/pull/129). It formulates a symbolic amplitude model for the decay Λc → pπK that is aligned with [Dalitz-plot decomposition](https://journals.aps.org/prd/abstract/10.1103/PhysRevD.101.034033) and computes

## Installation

It's recommended to develop this code base with [VSCode](https://code.visualstudio.com) and install the developer environment with Conda:

```shell
conda env create
conda activate polarization
```

Style checks are enforced with [Pre-commit](https://pre-commit.com). To activate for each commit, run:

```shell
pre-commit install
```

For more information about local Python set-up, see [here](https://compwa-org.readthedocs.io/develop.html#local-set-up).

## Data

The parameters of the LHCb fit are stored in the json files in the folder [`data/`](data/)

### Content of the [`data/isobars.json`](data/isobars.json)

The file provides the description of the characteristics and parameters of the resonances in the decay chains.
The resonances are named by `L(XXXX)`, `D(XXXX)`, and `K(XXXX)` for the Lambda**, Delta**, and K\*\* states.
The data structure has the fields `jp`, `mass`, `width`, and `lineshape`.

There are three lineshape types used:

- "BreitWignerMinL": the standard parametrization with isobar spectator orbital momentum set to its minimal value
- "BuggBreitWignerMinL": the mass-dependent width incorporates Adler zero and exponential form factor
- "Flatte1405": the mass-dependent width includes two terms, pK and Sigma pi with the same Gamma0

For most of the resonances, the width field gives a fixed value.
However, for a few, an interval is provided. In that case, the width was a parameter of the fit.
Its exact value is to be found in the list of parameters

### Content of the [`data/modelparameters.json`](data/modelparameters.json)

The fit results is stored in the `first(file["modelstudies"])`. The dictionary contains the list of all floating parameters.
`ArF(XXXX)N` and `AiF(XXXX)N` are the real and imaginary part of the coupling `K^{Lc->Fx}`, where

- the `F` stands for `D`,`L`, or `K`.
- the `N` numbers the helicity indices with the following mapping

```
# Lambda**
L(XXXX)1 -> K^{Lc->Lambda pi}_{+1/2,0}
L(XXXX)2 -> K^{Lc->Lambda pi}_{-1/2,0}
# Delta**
D(XXXX)1 -> K^{Lc->Delta K}_{+1/2,0}
D(XXXX)2 -> K^{Lc->Delta K}_{-1/2,0}
# scalar K: K(700) and K(1430)
K(XXXX)1 -> K^{Lc->Delta K}_{0,-1/2}
K(XXXX)2 -> K^{Lc->Delta K}_{0,+1/2}
# other K: K(892)
K(XXXX)1 -> K^{Lc->Lpi}_{ 0,+1/2}
<<<<<<< HEAD
K(XXXX)2 -> K^{Lc->Lpi}_{+1,+1/2}
K(XXXX)3 -> K^{Lc->Lpi}_{-1,-1/2}
=======
K(XXXX)2 -> K^{Lc->Lpi}_{-1,+1/2}
K(XXXX)3 -> K^{Lc->Lpi}_{+1,-1/2}
>>>>>>> 2a385bf9
K(XXXX)4 -> K^{Lc->Lpi}_{ 0,-1/2}
```

The default-fit result is stored in as the first item, `first(file["modelstudies"])`.<|MERGE_RESOLUTION|>--- conflicted
+++ resolved
@@ -63,13 +63,8 @@
 K(XXXX)2 -> K^{Lc->Delta K}_{0,+1/2}
 # other K: K(892)
 K(XXXX)1 -> K^{Lc->Lpi}_{ 0,+1/2}
-<<<<<<< HEAD
-K(XXXX)2 -> K^{Lc->Lpi}_{+1,+1/2}
-K(XXXX)3 -> K^{Lc->Lpi}_{-1,-1/2}
-=======
 K(XXXX)2 -> K^{Lc->Lpi}_{-1,+1/2}
 K(XXXX)3 -> K^{Lc->Lpi}_{+1,-1/2}
->>>>>>> 2a385bf9
 K(XXXX)4 -> K^{Lc->Lpi}_{ 0,-1/2}
 ```
 
