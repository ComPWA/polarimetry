--- conflicted
+++ resolved
@@ -469,22 +469,12 @@
 ) -> Literal[-1, 1]:
     # https://github.com/ComPWA/polarimetry/issues/192#issuecomment-1321892494
     half = sp.Rational(1, 2)
-<<<<<<< HEAD
     # https://github.com/ComPWA/polarimetry/issues/122#issuecomment-1252334099
     CG_flip_factor = int((-1) ** (L + S - half))
     if resonance.name.startswith("K") and resonance.spin == 0:
         return 1
     #
     return get_conversion_factor(resonance) * CG_flip_factor
-=======
-    if resonance.name.startswith("K"):
-        return int((-1) ** (L + S - half))
-    if resonance.name.startswith("L"):
-        return int(-resonance.parity * (-1) ** (L + S - resonance.spin))
-    if resonance.name.startswith("D"):
-        return int(-resonance.parity * (-1) ** (L + S - half))
-    raise NotImplementedError(f"No conversion factor implemented for {resonance.name}")
->>>>>>> e5f7ed87
 
 
 def parameter_key_to_symbol(
