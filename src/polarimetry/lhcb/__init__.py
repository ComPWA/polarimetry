# cspell:ignore modelparameters modelstudies
# pyright: reportConstantRedefinition=false
"""Import functions that are specifically for this LHCb analysis.

.. seealso:: :doc:`/cross-check`
"""
from __future__ import annotations

import itertools
import re
import sys
from copy import deepcopy
from pathlib import Path
from typing import Generic, Iterable, TypeVar

import attrs
import numpy as np
import sympy as sp
import yaml
from attrs import frozen
from sympy.core.symbol import Str

from polarimetry.amplitude import (
    AmplitudeModel,
    DalitzPlotDecompositionBuilder,
    DynamicsBuilder,
)
from polarimetry.decay import IsobarNode, Particle, ThreeBodyDecay, ThreeBodyDecayChain
from polarimetry.spin import filter_parity_violating_ls, generate_ls_couplings

from .dynamics import (
    formulate_breit_wigner,
    formulate_bugg_breit_wigner,
    formulate_exponential_bugg_breit_wigner,
    formulate_flatte_1405,
)
from .particle import PARTICLE_TO_ID, K, Λc, Σ, p, π

if sys.version_info < (3, 8):
    from typing_extensions import Literal
else:
    from typing import Literal


def load_model(
    model_file: Path | str,
    particle_definitions: dict[str, Particle],
    model_id: int | str = 0,
) -> AmplitudeModel:
    builder = load_model_builder(model_file, particle_definitions, model_id)
    model = builder.formulate()
    imported_parameter_values = load_model_parameters(
        model_file, builder.decay, model_id, particle_definitions
    )
    model.parameter_defaults.update(imported_parameter_values)
    return model


def load_model_builder(
    model_file: Path | str,
    particle_definitions: dict[str, Particle],
    model_id: int | str = 0,
) -> DalitzPlotDecompositionBuilder:
    with open(model_file) as f:
        model_definitions = yaml.load(f, Loader=yaml.SafeLoader)
    model_title = _find_model_title(model_definitions, model_id)
    model_def = model_definitions[model_title]
    lineshapes: dict[str, str] = model_def["lineshapes"]
    min_ls = "LS couplings" not in model_title
    decay = load_three_body_decay(lineshapes, particle_definitions, min_ls)
    amplitude_builder = DalitzPlotDecompositionBuilder(decay, min_ls)
    for chain in decay.chains:
        lineshape_choice = lineshapes[chain.resonance.name]
        dynamics_builder = _get_resonance_builder(lineshape_choice)
        amplitude_builder.dynamics_choices.register_builder(chain, dynamics_builder)
    return amplitude_builder


def _find_model_title(model_definitions: dict, model_id: int | str) -> str:
    if isinstance(model_id, int):
        if model_id >= len(model_definitions):
            raise KeyError(
                f"Model definition file contains {len(model_definitions)} models, but"
                f" trying to get number {model_id}."
            )
        for i, title in enumerate(model_definitions):
            if i == model_id:
                return title
    if model_id not in model_definitions:
        raise KeyError(f'Could not find model with title "{model_id}"')
    return model_id


def _get_resonance_builder(lineshape: str) -> DynamicsBuilder:
    if lineshape in {"BreitWignerMinL", "BreitWignerMinL_LS"}:
        return formulate_breit_wigner
    if lineshape == "BuggBreitWignerExpFF":
        return formulate_exponential_bugg_breit_wigner
    if lineshape in {"BuggBreitWignerMinL", "BuggBreitWignerMinL_LS"}:
        return formulate_bugg_breit_wigner
    if lineshape in {"Flatte1405", "Flatte1405_LS"}:
        return formulate_flatte_1405
    raise NotImplementedError(f'No dynamics implemented for lineshape "{lineshape}"')


def load_three_body_decay(
    resonance_names: Iterable[str],
    particle_definitions: dict[str, Particle],
    min_ls: bool = True,
) -> ThreeBodyDecay:
    def create_isobar(resonance: Particle) -> list[ThreeBodyDecayChain]:
        if resonance.name.startswith("K"):
            child1, child2, spectator = π, K, p
        elif resonance.name.startswith("L"):
            child1, child2, spectator = K, p, π
        elif resonance.name.startswith("D"):
            child1, child2, spectator = p, π, K
        else:
            raise NotImplementedError
        prod_ls_couplings = generate_ls(Λc, resonance, spectator, conserve_parity=False)
        dec_ls_couplings = generate_ls(resonance, child1, child2, conserve_parity=True)
        if min_ls:
            decay = IsobarNode(
                parent=Λc,
                child1=IsobarNode(
                    parent=resonance,
                    child1=child1,
                    child2=child2,
                    interaction=min(dec_ls_couplings),
                ),
                child2=spectator,
                interaction=min(prod_ls_couplings),
            )
            return [ThreeBodyDecayChain(decay)]
        chains = []
        for dec_ls, prod_ls in itertools.product(dec_ls_couplings, prod_ls_couplings):
            decay = IsobarNode(
                parent=Λc,
                child1=IsobarNode(
                    parent=resonance,
                    child1=child1,
                    child2=child2,
                    interaction=dec_ls,
                ),
                child2=spectator,
                interaction=prod_ls,
            )
            chains.append(ThreeBodyDecayChain(decay))
        return chains

    def generate_ls(
        parent: Particle, child1: Particle, child2: Particle, conserve_parity: bool
    ) -> list[tuple[int, sp.Rational]]:
        ls = generate_ls_couplings(parent.spin, child1.spin, child2.spin)
        if conserve_parity:
            return filter_parity_violating_ls(
                ls, parent.parity, child1.parity, child2.parity
            )
        return ls

    resonances = [particle_definitions[name] for name in resonance_names]
    chains: list[ThreeBodyDecayChain] = []
    for res in resonances:
        chains.extend(create_isobar(res))
    return ThreeBodyDecay(
        states={state_id: particle for particle, state_id in PARTICLE_TO_ID.items()},
        chains=tuple(chains),
    )


class ParameterBootstrap:
    """A wrapper for loading parameters from :download:`model-definitions.yaml </../data/model-definitions.yaml>`.
    """

    def __init__(
        self,
        filename: Path | str,
        decay: ThreeBodyDecay,
        model_id: int | str = 0,
    ) -> None:
<<<<<<< HEAD
        particle_definitions = extract_particle_definitions(decay)
        self.__values = {
            str(symbol): value
            for symbol, value in load_model_parameters(
                filename,
                decay,
                model_id,
                particle_definitions,
                typ="value",
            ).items()
        }
        self.__uncertainties = {
            str(symbol): value
            for symbol, value in load_model_parameters(
                filename,
                decay,
                model_id,
                particle_definitions,
                typ="uncertainty",
            ).items()
        }
=======
        symbolic_parameters = load_model_parameters_with_uncertainties(
            filename, decay, model_id
        )
        self._parameters = {str(k): v for k, v in symbolic_parameters.items()}
>>>>>>> b7dabe17

    @property
    def values(self) -> dict[str, complex | float | int]:
        return {k: v.value for k, v in self._parameters.items()}

    @property
    def uncertainties(self) -> dict[str, complex | float | int]:
        return {k: v.uncertainty for k, v in self._parameters.items()}

    def create_distribution(
        self, sample_size: int, seed: int | None = None
    ) -> dict[str, complex | float | int]:
        return _smear_gaussian(
            parameter_values=self.values,
            parameter_uncertainties=self.uncertainties,
            size=sample_size,
            seed=seed,
        )


def load_model_parameters(
    filename: Path | str,
    decay: ThreeBodyDecay,
    model_id: int | str = 0,
<<<<<<< HEAD
    particle_definitions: dict[str, Particle] | None = None,
    typ: Literal["value", "uncertainty"] = "value",
=======
>>>>>>> b7dabe17
) -> dict[sp.Indexed | sp.Symbol, complex | float]:
    parameters = load_model_parameters_with_uncertainties(filename, decay, model_id)
    return {k: v.value for k, v in parameters.items()}


def load_model_parameters_with_uncertainties(
    filename: Path | str,
    decay: ThreeBodyDecay,
    model_id: int | str = 0,
) -> dict[sp.Indexed | sp.Symbol, MeasuredParameter]:
    with open(filename) as f:
        model_definitions = yaml.load(f, Loader=yaml.SafeLoader)
    model_title = _find_model_title(model_definitions, model_id)
    min_ls = "LS couplings" not in model_title
    parameter_definitions = model_definitions[model_title]["parameters"]
<<<<<<< HEAD
    parameters = _to_symbol_value_mapping(
        parameter_definitions, decay, min_ls, typ, particle_definitions
    )
    decay_couplings = compute_decay_couplings(decay, typ)
=======
    parameters = _to_symbol_value_mapping(parameter_definitions, decay)
    decay_couplings = compute_decay_couplings(decay)
>>>>>>> b7dabe17
    parameters.update(decay_couplings)
    return parameters


def _smear_gaussian(
    parameter_values: dict[str, complex | float],
    parameter_uncertainties: dict[str, complex | float],
    size: int,
    seed: int | None = None,
) -> dict[str, np.ndarray]:
    value_distributions = {}
    for k, mean in parameter_values.items():
        std = parameter_uncertainties[k]
        distribution = _create_gaussian_distribution(mean, std, size, seed)
        value_distributions[k] = distribution
    return value_distributions


def _create_gaussian_distribution(
    mean: complex | float,
    std: complex | float,
    size: int,
    seed: int | None = None,
):
    rng = np.random.default_rng(seed)
    if isinstance(mean, complex) and isinstance(std, complex):
        return (
            rng.normal(mean.real, std.real, size)
            + rng.normal(mean.imag, std.imag, size) * 1j
        )
    if isinstance(mean, (float, int)) and isinstance(std, (float, int)):
        return rng.normal(mean, std, size)
    raise NotImplementedError


def flip_production_coupling_signs(
    model: AmplitudeModel | ParameterBootstrap, subsystem_names: list[str]
) -> AmplitudeModel | ParameterBootstrap:
    if isinstance(model, AmplitudeModel):
        new_parameters = dict(model.parameter_defaults)
    else:
        # pyright: reportPrivateUsage=false
        new_parameters = dict(model._parameters)
    name_pattern = rf".*\\mathrm{{production}}\[[{''.join(subsystem_names)}].*"
    for symbol in new_parameters:
        if re.match(name_pattern, str(symbol)) is None:
            continue
        if isinstance(model, AmplitudeModel):
            new_parameters[symbol] *= -1
        else:
            par = new_parameters[symbol]
            new_parameters[symbol] = attrs.evolve(par, value=-1 * par.value)
    if isinstance(model, AmplitudeModel):
        return attrs.evolve(model, parameter_defaults=new_parameters)
    bootstrap = deepcopy(model)
    bootstrap._parameters = new_parameters
    return bootstrap


def compute_decay_couplings(
    decay: ThreeBodyDecay,
) -> dict[sp.Indexed, MeasuredParameter[int]]:
    H_dec = sp.IndexedBase(R"\mathcal{H}^\mathrm{decay}")
    half = sp.Rational(1, 2)
    decay_couplings = {}
    for chain in decay.chains:
        R = Str(chain.resonance.name)
        if chain.resonance.name.startswith("K"):
            decay_couplings[H_dec[R, 0, 0]] = 1
        if chain.resonance.name[0] in {"D", "L"}:
            child1, child2 = chain.decay_products
            if chain.resonance.name.startswith("D"):
                coupling_pos = H_dec[R, +half, 0]
                coupling_neg = H_dec[R, -half, 0]
            else:
                coupling_pos = H_dec[R, 0, +half]
                coupling_neg = H_dec[R, 0, -half]
            decay_couplings[coupling_pos] = 1
            decay_couplings[coupling_neg] = int(
                chain.resonance.parity
                * child1.parity
                * child2.parity
                * (-1) ** (chain.resonance.spin - child1.spin - child2.spin)
            )
    return {
        symbol: MeasuredParameter(value, hesse=0)
        for symbol, value in decay_couplings.items()
    }


def _to_symbol_value_mapping(
<<<<<<< HEAD
    parameter_dict: dict[str, str],
    decay: ThreeBodyDecay,
    min_ls: bool,
    typ: Literal["value", "uncertainty"],
    particle_definitions: dict[str, Particle] | None = None,
) -> dict[sp.Basic, complex | float]:
    switch = 0 if typ == "value" else 1
    key_to_val: dict[str, complex | float] = {}
=======
    parameter_dict: dict[str, str], decay: ThreeBodyDecay
) -> dict[sp.Basic, MeasuredParameter]:
    key_to_value: dict[str, MeasuredParameter] = {}
>>>>>>> b7dabe17
    for key, str_value in parameter_dict.items():
        if key.startswith("Ar"):
            identifier = key[2:]
            str_imag = parameter_dict[f"Ai{identifier}"]
            key = f"A{identifier}"
            indexed_symbol: sp.Indexed = parameter_key_to_symbol(
                key, min_ls, particle_definitions
            )
            chain = decay.find_chain(resonance_name=str(indexed_symbol.indices[0]))
<<<<<<< HEAD
            if typ == "value":
                if min_ls:
                    factor = get_conversion_factor(chain.resonance)
                else:
                    factor = get_conversion_factor_ls(chain.decay)
            else:
                factor = 1
            key_to_val[f"A{identifier}"] = factor * complex(real, imag)
        elif key.startswith("Ai"):
            continue
        else:
            key_to_val[key] = _to_value_with_uncertainty(str_value)[switch]
    return {
        parameter_key_to_symbol(key, min_ls, particle_definitions): value
        for key, value in key_to_val.items()
    }
=======
            conversion_factor = get_conversion_factor(chain.resonance)
            real = _to_value_with_uncertainty(str_value)
            imag = _to_value_with_uncertainty(str_imag)
            parameter = _form_complex_parameter(real, imag)
            key_to_value[f"A{identifier}"] = attrs.evolve(
                parameter,
                value=conversion_factor * parameter.value,
            )
        elif key.startswith("Ai"):
            continue
        else:
            key_to_value[key] = _to_value_with_uncertainty(str_value)
    return {parameter_key_to_symbol(key): value for key, value in key_to_value.items()}
>>>>>>> b7dabe17


def _to_value_with_uncertainty(str_value: str) -> MeasuredParameter[float]:
    """
    >>> _to_value_with_uncertainty('1.5 ± 0.2')
    MeasuredParameter(value=1.5, hesse=0.2, model=None, systematic=None)
    >>> par = _to_value_with_uncertainty('0.94 ± 0.042 ± 0.35 ± 0.04')
    >>> par
    MeasuredParameter(value=0.94, hesse=0.042, model=0.35, systematic=0.04)
    >>> par.uncertainty
    0.042
    """
    float_values = tuple(float(s) for s in str_value.split(" ± "))
    if len(float_values) == 2:
        return MeasuredParameter(
            value=float_values[0],
            hesse=float_values[1],
        )
    if len(float_values) == 4:
        return MeasuredParameter(
            value=float_values[0],
            hesse=float_values[1],
            model=float_values[2],
            systematic=float_values[3],
        )
    raise ValueError(f"Cannot convert '{str_value}' to {MeasuredParameter.__name__}")


def _form_complex_parameter(
    real: MeasuredParameter[float],
    imag: MeasuredParameter[float],
) -> MeasuredParameter[complex]:
    def convert_optional(real: float | None, imag: float | None) -> complex | None:
        if real is None or imag is None:
            return None
        return complex(real, imag)

    return MeasuredParameter(
        value=complex(real.value, imag.value),
        hesse=complex(real.hesse, imag.hesse),
        model=convert_optional(real.model, imag.model),
        systematic=convert_optional(real.systematic, imag.systematic),
    )


ParameterType = TypeVar("ParameterType", complex, float)
"""Template for the parameter type of a for `MeasuredParameter`."""


@frozen
class MeasuredParameter(Generic[ParameterType]):
    """Data structure for imported parameter values.

    `MeasuredParameter.value` and `~.MeasuredParameter.hesse` are taken from the
    `supplemental material <https://cds.cern.ch/record/2824328/files>`_, whereas
    `~.MeasuredParameter.model` and `~.MeasuredParameter.systematic` are taken from
    `Tables 8 and 9 <https://arxiv.org/pdf/2208.03262.pdf#page=21>`_ from the original
    LHCb paper.
    """

    value: ParameterType
    """Central value of the parameter as determined by a fit with Minuit."""
    hesse: ParameterType
    """Parameter uncertainty as determined by a fit with Minuit."""
    model: ParameterType | None = None
    """Systematic uncertainties from fit bootstrapping."""
    systematic: ParameterType | None = None
    """Systematic uncertainties from detector effects etc.."""

    @property
    def uncertainty(self) -> ParameterType:
        # Will implement quadratic sum of uncertainties here
        return self.hesse


def get_conversion_factor(
    resonance: Particle, proton_helicity: sp.Rational | None = None
) -> Literal[-1, 1]:
    # https://github.com/ComPWA/polarimetry/issues/5#issue-1220525993
    half = sp.Rational(1, 2)
    factor = 1
    if proton_helicity is not None:
        factor = int((-1) ** (half - proton_helicity))  # two-particle convention
    if resonance.name.startswith("D"):
        return int(-resonance.parity * factor * (-1) ** (resonance.spin - half))
    if resonance.name.startswith("K"):
        return factor
    if resonance.name.startswith("L"):
        return int(-resonance.parity * factor)
    raise NotImplementedError(f"No conversion factor implemented for {resonance.name}")


def get_conversion_factor_ls(isobar: IsobarNode) -> Literal[-1, 1]:
    # https://github.com/ComPWA/polarimetry/issues/122#issuecomment-1252334099
    assert isobar.interaction is not None, "LS-values required"
    resonance = isobar.parent
    L = isobar.interaction.L
    S = isobar.interaction.S
    if resonance.name.startswith("K"):
        return 1  # see https://github.com/ComPWA/polarimetry/issues/179
    if resonance.name.startswith("L"):
        return int(-resonance.parity * (-1) ** (L + S - resonance.spin))
    if resonance.name.startswith("D"):
        return int(-resonance.parity * (-1) ** (L + S - sp.Rational(1, 2)))
    raise NotImplementedError(f"No conversion factor implemented for {resonance.name}")


def parameter_key_to_symbol(
    key: str,
    min_ls: bool = True,
    particle_definitions: dict[str, Particle] | None = None,
) -> sp.Indexed | sp.Symbol:
    if min_ls:
        H_prod = sp.IndexedBase(R"\mathcal{H}^\mathrm{production}")
    else:
        H_prod = sp.IndexedBase(R"\mathcal{H}^\mathrm{LS,production}")
    half = sp.Rational(1, 2)
    if key.startswith("A"):
        # https://github.com/ComPWA/polarimetry/issues/5#issue-1220525993
        R = _stringify(key[1:-1])
        subsystem_identifier = str(R)[0]
        coupling_number = int(key[-1])
        if min_ls:
            # Helicity couplings
            if subsystem_identifier in {"D", "L"}:
                if coupling_number == 1:
                    return H_prod[R, -half, 0]
                if coupling_number == 2:
                    return H_prod[R, +half, 0]
            if subsystem_identifier == "K":
                if str(R) in {"K(700)", "K(1430)"}:
                    if coupling_number == 1:
                        return H_prod[R, 0, +half]
                    if coupling_number == 2:
                        return H_prod[R, 0, -half]
                else:
                    if coupling_number == 1:
                        return H_prod[R, 0, -half]
                    if coupling_number == 2:
                        return H_prod[R, -1, -half]
                    if coupling_number == 3:
                        return H_prod[R, +1, +half]
                    if coupling_number == 4:
                        return H_prod[R, 0, +half]
        else:
            # LS-couplings: supplemental material p.1 (https://cds.cern.ch/record/2824328/files)
            if particle_definitions is None:
                raise ValueError(
                    "You need to provide particle definitions in order to map the"
                    " coupling IDs to coupling symbols"
                )
            resonance = particle_definitions[str(R)]
            if subsystem_identifier in {"D", "L"}:
                if coupling_number == 1:
                    return H_prod[R, resonance.spin - half, resonance.spin]
                if coupling_number == 2:
                    return H_prod[R, resonance.spin + half, resonance.spin]
            if subsystem_identifier == "K":
                if resonance.spin == 0:  # "K(700)", "K(1430)"
                    if coupling_number == 1:
                        return H_prod[R, 0, half]
                    if coupling_number == 2:
                        return H_prod[R, 1, half]
                else:
                    if coupling_number == 1:
                        return H_prod[R, 0, half]
                    if coupling_number == 2:
                        return H_prod[R, 1, half]
                    if coupling_number == 3:
                        return H_prod[R, 1, 3 * half]
                    if coupling_number == 4:
                        return H_prod[R, 2, 3 * half]
    if key.startswith("alpha"):
        R = _stringify(key[5:])
        return sp.Symbol(Rf"\alpha_{{{R}}}")
    if key.startswith("gamma"):
        R = _stringify(key[5:])
        return sp.Symbol(Rf"\gamma_{{{R}}}")
    if key.startswith("M"):
        R = _stringify(key[1:])
        return sp.Symbol(Rf"m_{{{R}}}")
    if key.startswith("G1"):
        R = _stringify(key[2:])
        return sp.Symbol(Rf"\Gamma_{{{R} \to {p.latex} {K.latex}}}")
    if key.startswith("G2"):
        R = _stringify(key[2:])
        return sp.Symbol(Rf"\Gamma_{{{R} \to {Σ.latex} {π.latex}}}")
    if key.startswith("G"):
        R = _stringify(key[1:])
        return sp.Symbol(Rf"\Gamma_{{{R}}}")
    if key == "dLc":
        return sp.Symbol(R"R_{\Lambda_c}")
    raise NotImplementedError(
        f'Cannot convert key "{key}" in model parameter JSON file to SymPy symbol'
    )


def _stringify(obj) -> Str:
    if isinstance(obj, Particle):
        return Str(obj.name)
    return Str(f"{obj}")


def extract_particle_definitions(decay: ThreeBodyDecay) -> dict[str, Particle]:
    particles = {}

    def update_definitions(particle: Particle) -> None:
        particles[particle.name] = particle

    for chain in decay.chains:
        update_definitions(chain.parent)
        update_definitions(chain.resonance)
        update_definitions(chain.spectator)
        update_definitions(chain.decay_products[0])
        update_definitions(chain.decay_products[1])
    return particles<|MERGE_RESOLUTION|>--- conflicted
+++ resolved
@@ -178,34 +178,11 @@
         decay: ThreeBodyDecay,
         model_id: int | str = 0,
     ) -> None:
-<<<<<<< HEAD
         particle_definitions = extract_particle_definitions(decay)
-        self.__values = {
-            str(symbol): value
-            for symbol, value in load_model_parameters(
-                filename,
-                decay,
-                model_id,
-                particle_definitions,
-                typ="value",
-            ).items()
-        }
-        self.__uncertainties = {
-            str(symbol): value
-            for symbol, value in load_model_parameters(
-                filename,
-                decay,
-                model_id,
-                particle_definitions,
-                typ="uncertainty",
-            ).items()
-        }
-=======
         symbolic_parameters = load_model_parameters_with_uncertainties(
-            filename, decay, model_id
+            filename, decay, model_id, particle_definitions
         )
         self._parameters = {str(k): v for k, v in symbolic_parameters.items()}
->>>>>>> b7dabe17
 
     @property
     def values(self) -> dict[str, complex | float | int]:
@@ -230,13 +207,11 @@
     filename: Path | str,
     decay: ThreeBodyDecay,
     model_id: int | str = 0,
-<<<<<<< HEAD
     particle_definitions: dict[str, Particle] | None = None,
-    typ: Literal["value", "uncertainty"] = "value",
-=======
->>>>>>> b7dabe17
 ) -> dict[sp.Indexed | sp.Symbol, complex | float]:
-    parameters = load_model_parameters_with_uncertainties(filename, decay, model_id)
+    parameters = load_model_parameters_with_uncertainties(
+        filename, decay, model_id, particle_definitions
+    )
     return {k: v.value for k, v in parameters.items()}
 
 
@@ -244,21 +219,17 @@
     filename: Path | str,
     decay: ThreeBodyDecay,
     model_id: int | str = 0,
+    particle_definitions: dict[str, Particle] | None = None,
 ) -> dict[sp.Indexed | sp.Symbol, MeasuredParameter]:
     with open(filename) as f:
         model_definitions = yaml.load(f, Loader=yaml.SafeLoader)
     model_title = _find_model_title(model_definitions, model_id)
     min_ls = "LS couplings" not in model_title
     parameter_definitions = model_definitions[model_title]["parameters"]
-<<<<<<< HEAD
     parameters = _to_symbol_value_mapping(
-        parameter_definitions, decay, min_ls, typ, particle_definitions
+        parameter_definitions, decay, min_ls, particle_definitions
     )
-    decay_couplings = compute_decay_couplings(decay, typ)
-=======
-    parameters = _to_symbol_value_mapping(parameter_definitions, decay)
     decay_couplings = compute_decay_couplings(decay)
->>>>>>> b7dabe17
     parameters.update(decay_couplings)
     return parameters
 
@@ -350,20 +321,12 @@
 
 
 def _to_symbol_value_mapping(
-<<<<<<< HEAD
     parameter_dict: dict[str, str],
     decay: ThreeBodyDecay,
     min_ls: bool,
-    typ: Literal["value", "uncertainty"],
     particle_definitions: dict[str, Particle] | None = None,
 ) -> dict[sp.Basic, complex | float]:
-    switch = 0 if typ == "value" else 1
-    key_to_val: dict[str, complex | float] = {}
-=======
-    parameter_dict: dict[str, str], decay: ThreeBodyDecay
-) -> dict[sp.Basic, MeasuredParameter]:
     key_to_value: dict[str, MeasuredParameter] = {}
->>>>>>> b7dabe17
     for key, str_value in parameter_dict.items():
         if key.startswith("Ar"):
             identifier = key[2:]
@@ -373,25 +336,10 @@
                 key, min_ls, particle_definitions
             )
             chain = decay.find_chain(resonance_name=str(indexed_symbol.indices[0]))
-<<<<<<< HEAD
-            if typ == "value":
-                if min_ls:
-                    factor = get_conversion_factor(chain.resonance)
-                else:
-                    factor = get_conversion_factor_ls(chain.decay)
+            if min_ls:
+                conversion_factor = get_conversion_factor(chain.resonance)
             else:
-                factor = 1
-            key_to_val[f"A{identifier}"] = factor * complex(real, imag)
-        elif key.startswith("Ai"):
-            continue
-        else:
-            key_to_val[key] = _to_value_with_uncertainty(str_value)[switch]
-    return {
-        parameter_key_to_symbol(key, min_ls, particle_definitions): value
-        for key, value in key_to_val.items()
-    }
-=======
-            conversion_factor = get_conversion_factor(chain.resonance)
+                conversion_factor = get_conversion_factor_ls(chain.decay)
             real = _to_value_with_uncertainty(str_value)
             imag = _to_value_with_uncertainty(str_imag)
             parameter = _form_complex_parameter(real, imag)
@@ -403,8 +351,10 @@
             continue
         else:
             key_to_value[key] = _to_value_with_uncertainty(str_value)
-    return {parameter_key_to_symbol(key): value for key, value in key_to_value.items()}
->>>>>>> b7dabe17
+    return {
+        parameter_key_to_symbol(key, min_ls, particle_definitions): value
+        for key, value in key_to_value.items()
+    }
 
 
 def _to_value_with_uncertainty(str_value: str) -> MeasuredParameter[float]:
