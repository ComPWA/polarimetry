{
 "cells": [
  {
   "cell_type": "markdown",
   "metadata": {},
   "source": [
    "# Amplitude model"
   ]
  },
  {
   "cell_type": "markdown",
   "metadata": {},
   "source": [
    "```{autolink-concat}\n",
    "```"
   ]
  },
  {
   "cell_type": "code",
   "execution_count": null,
   "metadata": {
    "jupyter": {
     "source_hidden": true
    },
    "tags": [
     "hide-cell",
     "scroll-input"
    ]
   },
   "outputs": [],
   "source": [
    "import sympy as sp\n",
    "from IPython.display import Markdown, display\n",
    "\n",
    "from polarization.amplitude import (\n",
    "    DalitzPlotDecompositionBuilder,\n",
    "    simplify_latex_rendering,\n",
    ")\n",
    "from polarization.io import as_markdown_table, display_latex\n",
    "from polarization.lhcb import _load_model_parameters, load_three_body_decays\n",
    "from polarization.lhcb.particle import K, Λc, Σ, p, π\n",
    "\n",
    "simplify_latex_rendering()"
   ]
  },
  {
   "cell_type": "markdown",
   "metadata": {},
   "source": [
    "## Resonances and LS-scheme"
   ]
  },
  {
   "cell_type": "markdown",
   "metadata": {},
   "source": [
    "Particle definitions for $\\Lambda_c^+$ and $p, \\pi^+, K^-$:"
   ]
  },
  {
   "cell_type": "code",
   "execution_count": null,
   "metadata": {
    "jupyter": {
     "source_hidden": true
    },
    "tags": [
     "hide-input"
    ]
   },
   "outputs": [],
   "source": [
    "Markdown(as_markdown_table([Λc, p, π, K, Σ]))"
   ]
  },
  {
   "cell_type": "markdown",
   "metadata": {
    "tags": []
   },
   "source": [
    "Resonance definitions as defined in {download}`data/isobars.json <../data/isobars.json>`:"
   ]
  },
  {
   "cell_type": "code",
   "execution_count": null,
   "metadata": {
    "tags": []
   },
   "outputs": [],
   "source": [
    "dynamics_configurator = load_three_body_decays(\"../data/isobars.json\")\n",
    "decay = dynamics_configurator.decay"
   ]
  },
  {
   "cell_type": "code",
   "execution_count": null,
   "metadata": {
    "jupyter": {
     "source_hidden": true
    },
    "tags": [
     "hide-input",
     "full-width"
    ]
   },
   "outputs": [],
   "source": [
    "src = as_markdown_table(decay)\n",
    "Markdown(src)"
   ]
  },
  {
   "cell_type": "markdown",
   "metadata": {},
   "source": [
    "## Amplitude"
   ]
  },
  {
   "cell_type": "markdown",
   "metadata": {},
   "source": [
    "### Spin-alignment amplitude"
   ]
  },
  {
   "cell_type": "markdown",
   "metadata": {},
   "source": [
    "The full intensity of the amplitude model is obtained by summing the following aligned amplitude over all helicity values $\\lambda_i$ in the initial state $0$ and final states $1, 2, 3$:"
   ]
  },
  {
   "cell_type": "code",
   "execution_count": null,
   "metadata": {
    "tags": []
   },
   "outputs": [],
   "source": [
    "amplitude_builder = DalitzPlotDecompositionBuilder(decay)\n",
    "amplitude_builder.dynamics_choices = dynamics_configurator\n",
    "model = amplitude_builder.formulate()"
   ]
  },
  {
   "cell_type": "code",
   "execution_count": null,
   "metadata": {
    "jupyter": {
     "source_hidden": true
    },
    "tags": [
     "hide-input",
     "full-width"
    ]
   },
   "outputs": [],
   "source": [
    "def simplify_notation(expr):\n",
    "    def substitute_node(node):\n",
    "        if isinstance(node, sp.Indexed):\n",
    "            if node.indices[2:] == (0, 0):\n",
    "                return sp.Indexed(node.base, *node.indices[:2])\n",
    "        return node\n",
    "\n",
    "    for node in sp.preorder_traversal(expr):\n",
    "        new_node = substitute_node(node)\n",
    "        expr = expr.xreplace({node: new_node})\n",
    "    return expr\n",
    "\n",
    "\n",
    "display(simplify_notation(model.intensity.args[0].args[0].args[0].cleanup()))"
   ]
  },
  {
   "cell_type": "markdown",
   "metadata": {
    "tags": []
   },
   "source": [
    "Note that we simplified notation here: the amplitude indices for the spinless states are not rendered and their corresponding Wigner-$d$ alignment functions are simply $1$.\n",
    "\n",
    "The relevant $\\zeta^i_{j(k)}$ angles are {doc}`defined as</appendix/angles>`:"
   ]
  },
  {
   "cell_type": "code",
   "execution_count": null,
   "metadata": {
    "jupyter": {
     "source_hidden": true
    },
    "tags": [
     "hide-input"
    ]
   },
   "outputs": [],
   "source": [
    "display_latex({k: v for k, v in model.variables.items() if \"zeta\" in str(k)})"
   ]
  },
  {
   "cell_type": "markdown",
   "metadata": {},
   "source": [
    "### Sub-system amplitudes"
   ]
  },
  {
   "cell_type": "code",
   "execution_count": null,
   "metadata": {
    "jupyter": {
     "source_hidden": true
    },
    "tags": [
     "hide-input",
     "full-width"
    ]
   },
   "outputs": [],
   "source": [
    "display_latex({simplify_notation(k): v for k, v in model.amplitudes.items()})"
   ]
  },
  {
   "cell_type": "markdown",
   "metadata": {
    "tags": []
   },
   "source": [
    "The $\\theta_{ij}$ angles are {doc}`defined as</appendix/angles>`:"
   ]
  },
  {
   "cell_type": "code",
   "execution_count": null,
   "metadata": {
    "jupyter": {
     "source_hidden": true
    },
    "tags": [
     "hide-input"
    ]
   },
   "outputs": [],
   "source": [
    "display_latex({k: v for k, v in model.variables.items() if \"theta\" in str(k)})"
   ]
  },
  {
   "cell_type": "markdown",
   "metadata": {},
   "source": [
    "Definitions for the $\\phi_{ij}$ angles can be found under {doc}`/appendix/angles`."
   ]
  },
  {
   "cell_type": "markdown",
   "metadata": {},
   "source": [
    "## Parameter definitions"
   ]
  },
  {
   "cell_type": "code",
   "execution_count": null,
   "metadata": {
    "jupyter": {
     "source_hidden": true
    },
    "tags": [
     "hide-cell",
     "scroll-input"
    ]
   },
   "outputs": [],
   "source": [
    "imported_parameter_values = _load_model_parameters(\n",
<<<<<<< HEAD
    "    \"../data/modelparameters.json\", decay\n",
=======
    "    \"../data/modelparameters.json\", decay, model_title=\"Default amplitude model.\"\n",
>>>>>>> eb43998b
    ")\n",
    "not_defined_in_model = set(imported_parameter_values) - set(model.parameter_defaults)\n",
    "not_defined_in_model_text = \"\\n\" + \"\\n\".join(\n",
    "    map(str, sorted(not_defined_in_model, key=str))\n",
    ")\n",
    "assert not_defined_in_model == set(), not_defined_in_model_text\n",
    "model.parameter_defaults.update(imported_parameter_values)"
   ]
  },
  {
   "cell_type": "markdown",
   "metadata": {
    "tags": []
   },
   "source": [
    "### Helicity coupling values"
   ]
  },
  {
   "cell_type": "markdown",
   "metadata": {},
   "source": [
    "#### Production couplings"
   ]
  },
  {
   "cell_type": "code",
   "execution_count": null,
   "metadata": {
    "jupyter": {
     "source_hidden": true
    },
    "tags": [
     "hide-input"
    ]
   },
   "outputs": [],
   "source": [
    "production_couplings = {\n",
    "    key: value\n",
    "    for key, value in model.parameter_defaults.items()\n",
    "    if isinstance(key, sp.Indexed)\n",
    "    if \"production\" in str(key.base)\n",
    "    if str(value) != \"1\"\n",
    "}\n",
    "display_latex(production_couplings)"
   ]
  },
  {
   "cell_type": "markdown",
   "metadata": {},
   "source": [
    "#### Decay couplings"
   ]
  },
  {
   "cell_type": "code",
   "execution_count": null,
   "metadata": {
    "jupyter": {
     "source_hidden": true
    },
    "tags": [
     "hide-input"
    ]
   },
   "outputs": [],
   "source": [
    "decay_couplings = {\n",
    "    key: value\n",
    "    for key, value in model.parameter_defaults.items()\n",
    "    if isinstance(key, sp.Indexed)\n",
    "    if \"decay\" in str(key.base)\n",
    "}\n",
    "display_latex(decay_couplings)"
   ]
  },
  {
   "cell_type": "markdown",
   "metadata": {},
   "source": [
    "### Non-coupling parameters"
   ]
  },
  {
   "cell_type": "code",
   "execution_count": null,
   "metadata": {
    "jupyter": {
     "source_hidden": true
    },
    "tags": [
     "hide-input"
    ]
   },
   "outputs": [],
   "source": [
    "couplings = set(production_couplings) | set(decay_couplings)\n",
    "non_coupling_parameters = {\n",
    "    symbol: model.parameter_defaults[symbol]\n",
    "    for symbol in sorted(model.parameter_defaults, key=str)\n",
    "    if not isinstance(symbol, sp.Indexed)\n",
    "}\n",
    "display_latex(non_coupling_parameters)"
   ]
  }
 ],
 "metadata": {
  "kernelspec": {
   "display_name": "Python 3 (ipykernel)",
   "language": "python",
   "name": "python3"
  },
  "language_info": {
   "codemirror_mode": {
    "name": "ipython",
    "version": 3
   },
   "file_extension": ".py",
   "mimetype": "text/x-python",
   "name": "python",
   "nbconvert_exporter": "python",
   "pygments_lexer": "ipython3",
   "version": "3.8.13"
  }
 },
 "nbformat": 4,
 "nbformat_minor": 4
}<|MERGE_RESOLUTION|>--- conflicted
+++ resolved
@@ -281,11 +281,7 @@
    "outputs": [],
    "source": [
     "imported_parameter_values = _load_model_parameters(\n",
-<<<<<<< HEAD
-    "    \"../data/modelparameters.json\", decay\n",
-=======
     "    \"../data/modelparameters.json\", decay, model_title=\"Default amplitude model.\"\n",
->>>>>>> eb43998b
     ")\n",
     "not_defined_in_model = set(imported_parameter_values) - set(model.parameter_defaults)\n",
     "not_defined_in_model_text = \"\\n\" + \"\\n\".join(\n",
