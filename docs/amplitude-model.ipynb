{
 "cells": [
  {
   "cell_type": "markdown",
   "metadata": {},
   "source": [
    "# Nominal amplitude model"
   ]
  },
  {
   "cell_type": "markdown",
   "metadata": {},
   "source": [
    "```{autolink-concat}\n",
    "```"
   ]
  },
  {
   "cell_type": "code",
   "execution_count": null,
   "metadata": {
    "jupyter": {
     "source_hidden": true
    },
    "tags": [
     "hide-cell",
     "scroll-input"
    ]
   },
   "outputs": [],
   "source": [
<<<<<<< HEAD
    "from textwrap import dedent\n",
=======
    "import logging\n",
    "import os\n",
>>>>>>> 65afb7b4
    "\n",
    "import sympy as sp\n",
    "from IPython.display import Markdown, display\n",
    "\n",
    "from polarimetry.amplitude import simplify_latex_rendering\n",
    "from polarimetry.io import (\n",
    "    as_latex,\n",
    "    as_markdown_table,\n",
    "    display_latex,\n",
    "    perform_cached_doit,\n",
    ")\n",
    "from polarimetry.lhcb import load_model_builder, load_model_parameters\n",
    "from polarimetry.lhcb.particle import K, Λc, Σ, load_particles, p, π\n",
    "\n",
    "simplify_latex_rendering()\n",
    "\n",
    "NO_TQDM = \"EXECUTE_NB\" in os.environ\n",
    "if NO_TQDM:\n",
    "    logging.getLogger().setLevel(logging.ERROR)\n",
    "    logging.getLogger(\"polarimetry.io\").setLevel(logging.ERROR)"
   ]
  },
  {
   "cell_type": "markdown",
   "metadata": {},
   "source": [
    "## Resonances and LS-scheme"
   ]
  },
  {
   "cell_type": "markdown",
   "metadata": {},
   "source": [
    "Particle definitions for $\\Lambda_c^+$ and $p, \\pi^+, K^-$ in the sequential order."
   ]
  },
  {
   "cell_type": "code",
   "execution_count": null,
   "metadata": {
    "jupyter": {
     "source_hidden": true
    },
    "tags": [
     "hide-input"
    ]
   },
   "outputs": [],
   "source": [
    "decay_particles = [Λc, p, π, K, Σ]\n",
    "Markdown(as_markdown_table(decay_particles))"
   ]
  },
  {
   "cell_type": "markdown",
   "metadata": {
    "tags": []
   },
   "source": [
    "Particle definitions as defined in {download}`particle-definitions.yaml <../data/particle-definitions.yaml>`:"
   ]
  },
  {
   "cell_type": "code",
   "execution_count": null,
   "metadata": {
    "jupyter": {
     "source_hidden": true
    },
    "tags": [
     "hide-input"
    ]
   },
   "outputs": [],
   "source": [
    "particles = load_particles(\"../data/particle-definitions.yaml\")\n",
    "resonances = [p for p in particles.values() if p not in set(decay_particles)]\n",
    "src = as_markdown_table(resonances)\n",
    "Markdown(src)"
   ]
  },
  {
   "cell_type": "markdown",
   "metadata": {},
   "source": [
    ":::{seealso}\n",
    "{doc}`appendix/ls-model`\n",
    ":::\n",
    "\n",
    "Most models work take the **minimal $L$-value** in each $LS$-coupling (only model 17 works in the full $LS$-basis. The generated $LS$-couplings look as follows:"
   ]
  },
  {
   "cell_type": "code",
   "execution_count": null,
   "metadata": {
    "jupyter": {
     "source_hidden": true
    },
    "tags": [
     "hide-input"
    ]
   },
   "outputs": [],
   "source": [
    "def sort_chains(chains):\n",
    "    return sorted(\n",
    "        chains,\n",
    "        key=lambda c: (c.resonance.name[0], c.resonance.mass),\n",
    "    )\n",
    "\n",
    "\n",
    "def render_ls_table(with_jp: bool) -> None:\n",
    "    all_ls_chains = load_model_builder(\n",
    "        model_file=\"../data/model-definitions.yaml\",\n",
    "        particle_definitions=particles,\n",
    "        model_id=17,\n",
    "    ).decay.chains\n",
    "    min_ls_chains = load_model_builder(\n",
    "        model_file=\"../data/model-definitions.yaml\",\n",
    "        particle_definitions=particles,\n",
    "        model_id=0,\n",
    "    ).decay.chains\n",
    "\n",
    "    all_ls_chains = sort_chains(all_ls_chains)\n",
    "    min_ls_chains = sort_chains(min_ls_chains)\n",
    "\n",
    "    n_all_ls = len(all_ls_chains)\n",
    "    n_min_ls = len(min_ls_chains)\n",
    "\n",
    "    src = Rf\"\"\"\n",
    "    | Only minimum $LS$ ({n_min_ls}) | All $LS$-couplings ({n_all_ls}) |\n",
    "    |:------------------------------:|:-------------------------------:|\n",
    "    \"\"\"\n",
    "    src = dedent(src).strip() + \"\\n\"\n",
    "    min_ls_chain_iter = iter(min_ls_chains)\n",
    "    min_ls_chain = None\n",
    "    for all_ls_chain in all_ls_chains:\n",
    "        min_ls_chain_latex = \"\"\n",
    "        if (\n",
    "            min_ls_chain is None\n",
    "            or min_ls_chain.resonance.name != all_ls_chain.resonance.name\n",
    "        ):\n",
    "            try:\n",
    "                min_ls_chain = next(min_ls_chain_iter)\n",
    "                min_ls_chain_latex = f\"${as_latex(min_ls_chain, with_jp=with_jp)}$\"\n",
    "            except StopIteration:\n",
    "                pass\n",
    "        all_ls_chain_latex = f\"${as_latex(all_ls_chain, with_jp=with_jp)}$\"\n",
    "        src += f\"| {min_ls_chain_latex} | {all_ls_chain_latex} |\\n\"\n",
    "    display(Markdown(src))\n",
    "\n",
    "\n",
    "render_ls_table(with_jp=False)"
   ]
  },
  {
   "cell_type": "markdown",
   "metadata": {},
   "source": [
    "Or with $J^P$-values:"
   ]
  },
  {
   "cell_type": "code",
   "execution_count": null,
   "metadata": {
    "jupyter": {
     "source_hidden": true
    },
    "tags": [
     "full-width",
     "hide-cell"
    ]
   },
   "outputs": [],
   "source": [
    "render_ls_table(with_jp=True)"
   ]
  },
  {
   "cell_type": "markdown",
   "metadata": {},
   "source": [
    "## Amplitude"
   ]
  },
  {
   "cell_type": "markdown",
   "metadata": {},
   "source": [
    "### Spin-alignment amplitude"
   ]
  },
  {
   "cell_type": "markdown",
   "metadata": {},
   "source": [
    "The full intensity of the amplitude model is obtained by summing the following aligned amplitude over all helicity values $\\lambda_i$ in the initial state $0$ and final states $1, 2, 3$:"
   ]
  },
  {
   "cell_type": "code",
   "execution_count": null,
   "metadata": {
    "jupyter": {
     "source_hidden": true
    },
    "tags": []
   },
   "outputs": [],
   "source": [
    "model_choice = 0\n",
    "amplitude_builder = load_model_builder(\n",
    "    model_file=\"../data/model-definitions.yaml\",\n",
    "    particle_definitions=particles,\n",
    "    model_id=model_choice,\n",
    ")\n",
    "model = amplitude_builder.formulate()"
   ]
  },
  {
   "cell_type": "code",
   "execution_count": null,
   "metadata": {
    "jupyter": {
     "source_hidden": true
    },
    "tags": [
     "hide-input",
     "full-width"
    ]
   },
   "outputs": [],
   "source": [
    "def simplify_notation(expr):\n",
    "    def substitute_node(node):\n",
    "        if isinstance(node, sp.Indexed):\n",
    "            if node.indices[2:] == (0, 0):\n",
    "                return sp.Indexed(node.base, *node.indices[:2])\n",
    "        return node\n",
    "\n",
    "    for node in sp.preorder_traversal(expr):\n",
    "        new_node = substitute_node(node)\n",
    "        expr = expr.xreplace({node: new_node})\n",
    "    return expr\n",
    "\n",
    "\n",
    "display(simplify_notation(model.intensity.args[0].args[0].args[0].cleanup()))"
   ]
  },
  {
   "cell_type": "markdown",
   "metadata": {
    "tags": []
   },
   "source": [
    "Note that we simplified notation here: the amplitude indices for the spinless states are not rendered and their corresponding Wigner-$d$ alignment functions are simply $1$.\n",
    "\n",
    "The relevant $\\zeta^i_{j(k)}$ angles are {doc}`defined as</appendix/angles>`:"
   ]
  },
  {
   "cell_type": "code",
   "execution_count": null,
   "metadata": {
    "jupyter": {
     "source_hidden": true
    },
    "tags": [
     "hide-input"
    ]
   },
   "outputs": [],
   "source": [
    "display_latex({k: v for k, v in model.variables.items() if \"zeta\" in str(k)})"
   ]
  },
  {
   "cell_type": "markdown",
   "metadata": {},
   "source": [
    "### Sub-system amplitudes"
   ]
  },
  {
   "cell_type": "code",
   "execution_count": null,
   "metadata": {
    "jupyter": {
     "source_hidden": true
    },
    "tags": [
     "hide-input",
     "full-width"
    ]
   },
   "outputs": [],
   "source": [
    "display_latex({simplify_notation(k): v for k, v in model.amplitudes.items()})"
   ]
  },
  {
   "cell_type": "markdown",
   "metadata": {
    "tags": []
   },
   "source": [
    "The $\\theta_{ij}$ angles are {doc}`defined as</appendix/angles>`:"
   ]
  },
  {
   "cell_type": "code",
   "execution_count": null,
   "metadata": {
    "jupyter": {
     "source_hidden": true
    },
    "tags": [
     "hide-input"
    ]
   },
   "outputs": [],
   "source": [
    "display_latex({k: v for k, v in model.variables.items() if \"theta\" in str(k)})"
   ]
  },
  {
   "cell_type": "markdown",
   "metadata": {},
   "source": [
    "Definitions for the $\\phi_{ij}$ angles can be found under {doc}`/appendix/angles`."
   ]
  },
  {
   "cell_type": "markdown",
   "metadata": {},
   "source": [
    "## Parameter definitions"
   ]
  },
  {
   "cell_type": "markdown",
   "metadata": {},
   "source": [
    "Parameter values are provided in {download}`model-definitions.yaml<../data/model-definitions.yaml>`, but the **keys** of the helicity couplings have to remapped to the helicity **symbols** that are used in this amplitude model. The function {func}`.parameter_key_to_symbol` implements this remapping, following the [supplementary material](https://cds.cern.ch/record/2824328/files) of [DOI:10.48550/arXiv.2208.03262](https://doi.org/10.48550/arXiv.2208.03262). It is asserted below that:\n",
    "1. the keys are mapped to symbols that exist in the nominal amplitude model\n",
    "2. all parameter symbols in the nominal amplitude model have a value assigned to them."
   ]
  },
  {
   "cell_type": "code",
   "execution_count": null,
   "metadata": {
    "jupyter": {
     "source_hidden": true
    },
    "tags": [
     "hide-cell",
     "scroll-input"
    ]
   },
   "outputs": [],
   "source": [
    "imported_parameter_values = load_model_parameters(\n",
    "    \"../data/model-definitions.yaml\",\n",
    "    amplitude_builder.decay,\n",
    "    model_choice,\n",
    "    particle_definitions=particles,\n",
    ")\n",
    "unfolded_intensity_expr = perform_cached_doit(model.full_expression)\n",
    "model_symbols = unfolded_intensity_expr.free_symbols\n",
    "\n",
    "non_existent = set(imported_parameter_values) - set(model_symbols)\n",
    "error_message = \"Imported symbols that don't exist in model:\\n  \"\n",
    "error_message += \"\\n  \".join(map(str, sorted(non_existent, key=str)))\n",
    "assert non_existent == set(), error_message\n",
    "\n",
    "undefined = (\n",
    "    set(model_symbols)\n",
    "    - set(imported_parameter_values)\n",
    "    - set(model.parameter_defaults)\n",
    "    - set(model.variables)\n",
    "    - set(sp.symbols(\"sigma1:4\", nonnegative=True))\n",
    ")\n",
    "undefined = {\n",
    "    s\n",
    "    for s in undefined\n",
    "    if not str(s).endswith(\"{decay}\")\n",
    "    if not str(s).endswith(\"production}\")\n",
    "}\n",
    "error_message = \"Symbols in model that don't have a definition:\\n  \"\n",
    "error_message += \"\\n  \".join(map(str, sorted(undefined, key=str)))\n",
    "assert undefined == set(), error_message\n",
    "model.parameter_defaults.update(imported_parameter_values)"
   ]
  },
  {
   "cell_type": "markdown",
   "metadata": {
    "tags": []
   },
   "source": [
    "### Helicity coupling values"
   ]
  },
  {
   "cell_type": "markdown",
   "metadata": {},
   "source": [
    "#### Production couplings"
   ]
  },
  {
   "cell_type": "code",
   "execution_count": null,
   "metadata": {
    "jupyter": {
     "source_hidden": true
    },
    "tags": [
     "hide-input"
    ]
   },
   "outputs": [],
   "source": [
    "production_couplings = {\n",
    "    key: value\n",
    "    for key, value in model.parameter_defaults.items()\n",
    "    if isinstance(key, sp.Indexed)\n",
    "    if \"production\" in str(key.base)\n",
    "    if str(value) != \"1\"\n",
    "}\n",
    "display_latex(production_couplings)"
   ]
  },
  {
   "cell_type": "markdown",
   "metadata": {},
   "source": [
    "#### Decay couplings"
   ]
  },
  {
   "cell_type": "code",
   "execution_count": null,
   "metadata": {
    "jupyter": {
     "source_hidden": true
    },
    "tags": [
     "hide-input"
    ]
   },
   "outputs": [],
   "source": [
    "decay_couplings = {\n",
    "    key: value\n",
    "    for key, value in model.parameter_defaults.items()\n",
    "    if isinstance(key, sp.Indexed)\n",
    "    if \"decay\" in str(key.base)\n",
    "}\n",
    "display_latex(decay_couplings)"
   ]
  },
  {
   "cell_type": "markdown",
   "metadata": {},
   "source": [
    "### Non-coupling parameters"
   ]
  },
  {
   "cell_type": "code",
   "execution_count": null,
   "metadata": {
    "jupyter": {
     "source_hidden": true
    },
    "tags": [
     "hide-input"
    ]
   },
   "outputs": [],
   "source": [
    "couplings = set(production_couplings) | set(decay_couplings)\n",
    "non_coupling_parameters = {\n",
    "    symbol: model.parameter_defaults[symbol]\n",
    "    for symbol in sorted(model.parameter_defaults, key=str)\n",
    "    if not isinstance(symbol, sp.Indexed)\n",
    "}\n",
    "display_latex(non_coupling_parameters)"
   ]
  }
 ],
 "metadata": {
  "kernelspec": {
   "display_name": "Python 3 (ipykernel)",
   "language": "python",
   "name": "python3"
  },
  "language_info": {
   "codemirror_mode": {
    "name": "ipython",
    "version": 3
   },
   "file_extension": ".py",
   "mimetype": "text/x-python",
   "name": "python",
   "nbconvert_exporter": "python",
   "pygments_lexer": "ipython3",
   "version": "3.8.13"
  }
 },
 "nbformat": 4,
 "nbformat_minor": 4
}<|MERGE_RESOLUTION|>--- conflicted
+++ resolved
@@ -29,12 +29,9 @@
    },
    "outputs": [],
    "source": [
-<<<<<<< HEAD
-    "from textwrap import dedent\n",
-=======
     "import logging\n",
     "import os\n",
->>>>>>> 65afb7b4
+    "from textwrap import dedent\n",
     "\n",
     "import sympy as sp\n",
     "from IPython.display import Markdown, display\n",
