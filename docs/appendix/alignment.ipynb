--- conflicted
+++ resolved
@@ -67,11 +67,7 @@
    },
    "outputs": [],
    "source": [
-<<<<<<< HEAD
-    "dynamics_configurator = load_three_body_decays(\"../data/resonances.json\")\n",
-=======
-    "dynamics_configurator = load_three_body_decays(\"../../data/isobars.json\")\n",
->>>>>>> 6dae97fe
+    "dynamics_configurator = load_three_body_decays(\"../../data/resonances.json\")\n",
     "decay = dynamics_configurator.decay\n",
     "amplitude_builder = DalitzPlotDecompositionBuilder(decay)\n",
     "amplitude_builder.dynamics_choices = dynamics_configurator\n",
