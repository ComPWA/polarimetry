{
 "cells": [
  {
   "cell_type": "markdown",
   "metadata": {},
   "source": [
    "# Dynamics lineshapes"
   ]
  },
  {
   "cell_type": "code",
   "execution_count": null,
   "metadata": {
    "mystnb": {
     "code_prompt_show": "Import Python libraries"
    },
    "tags": [
     "hide-cell",
     "scroll-input"
    ]
   },
   "outputs": [],
   "source": [
    "import matplotlib.pyplot as plt\n",
    "import numpy as np\n",
    "import sympy as sp\n",
    "from ampform.kinematics.phasespace import Kallen\n",
    "from ampform_dpd.dynamics import (\n",
    "    BlattWeisskopf,\n",
    "    BreitWignerMinL,\n",
    "    BuggBreitWigner,\n",
    "    EnergyDependentWidth,\n",
    "    FlattéSWave,\n",
    "    P,\n",
    "    Q,\n",
    ")\n",
    "from ampform_dpd.io import cached\n",
    "\n",
    "from polarimetry.io import display_doit, display_latex\n",
<<<<<<< HEAD
    "from polarimetry.lhcb import load_three_body_decay\n",
    "from polarimetry.lhcb.dynamics import formulate_flatte_1405\n",
    "from polarimetry.lhcb.particle import Σ, K, load_particles, p, π"
   ]
  },
  {
   "cell_type": "code",
   "execution_count": null,
   "metadata": {
    "tags": [
     "hide-input"
    ]
   },
   "outputs": [],
   "source": [
    "z = sp.Symbol(\"z\", positive=True)\n",
    "L = sp.Symbol(\"L\", integer=True, nonnegative=True)\n",
    "display_doit(BlattWeisskopf(z, L))"
   ]
  },
  {
   "cell_type": "code",
   "execution_count": null,
   "metadata": {
    "tags": [
     "hide-input"
    ]
   },
   "outputs": [],
=======
    "from polarimetry.lhcb.symbol import create_meson_radius_symbol"
   ]
  },
  {
   "cell_type": "markdown",
   "metadata": {},
>>>>>>> 4cb2a28a
   "source": [
    "In the following, we consider a decay $0 \\xrightarrow{L} (r \\xrightarrow{\\ell} ij)k$, where the resonance&nbsp;$r$ is produced at the **production vertex** with angular momentum $L$ and decays at the **decay vertex** with angular momentum $\\ell$. The meson radii for both vertices are denoted $R_\\mathrm{prod}$ and $R_\\mathrm{dec}$, respectively."
   ]
  },
  {
<<<<<<< HEAD
   "cell_type": "code",
   "execution_count": null,
   "metadata": {
    "tags": [
     "hide-input"
    ]
   },
   "outputs": [],
=======
   "cell_type": "markdown",
   "metadata": {},
>>>>>>> 4cb2a28a
   "source": [
    "## Relativistic Breit-Wigner"
   ]
  },
  {
   "cell_type": "code",
   "execution_count": null,
   "metadata": {
    "tags": [
     "hide-input"
    ]
   },
   "outputs": [],
   "source": [
    "s, mr, Γr, mi, mj = sp.symbols(\"s m_r Gamma_R m_i m_j\", nonnegative=True)\n",
    "m0, mk = sp.symbols(\"m0 m_k\")\n",
    "R_prod = create_meson_radius_symbol(\"prod\")\n",
    "R_dec = create_meson_radius_symbol(\"dec\")\n",
    "L, ell = sp.symbols(\"L ell\", integer=True, nonnegative=True)\n",
    "display_doit(BreitWignerMinL(s, m0, mk, mr, Γr, mi, mj, ell, L, R_dec, R_prod))"
   ]
  },
  {
   "cell_type": "markdown",
   "metadata": {},
   "source": [
    "## Bugg Breit-Wigner"
   ]
  },
  {
   "cell_type": "code",
   "execution_count": null,
   "metadata": {
    "tags": [
     "hide-input"
    ]
   },
   "outputs": [],
   "source": [
    "gamma, sA = sp.symbols(\"gamma s_A\")\n",
    "bugg = BuggBreitWigner(s, mr, Γr, mi, mj, gamma)\n",
    "sA_expr = mi**2 - mj**2 / 2\n",
    "display_latex({\n",
    "    bugg: bugg.evaluate().subs(sA_expr, sA),\n",
    "    sA: sA_expr,\n",
    "})"
   ]
  },
  {
   "cell_type": "markdown",
   "metadata": {},
   "source": [
    "One of the models uses a Bugg Breit–Wigner with an exponential factor:"
   ]
  },
  {
   "cell_type": "code",
   "execution_count": null,
   "metadata": {
    "tags": [
     "hide-input"
    ]
   },
   "outputs": [],
   "source": [
    "q = Q(s, m0, mk)\n",
    "alpha = sp.Symbol(\"alpha\")\n",
    "bugg * sp.exp(-alpha * q**2)"
   ]
  },
  {
   "cell_type": "markdown",
   "metadata": {},
   "source": [
    "## Flatté for S-waves"
   ]
  },
  {
   "cell_type": "code",
   "execution_count": null,
   "metadata": {
    "tags": [
     "hide-input"
    ]
   },
   "outputs": [],
   "source": [
    "Γ1, Γ2, mπ, mΣ = sp.symbols(\"Gamma1 Gamma2 m_pi m_Sigma\")\n",
    "display_doit(FlattéSWave(s, mr, (Γ1, Γ2), (mi, mj), (mπ, mΣ)))"
   ]
  },
  {
   "cell_type": "markdown",
   "metadata": {},
   "source": [
    "where, in this analysis, we couple the $\\varLambda(1405)$ resonance to the channel $\\varLambda(1405) \\to \\varSigma^-\\pi^+$."
   ]
  },
  {
   "cell_type": "markdown",
   "metadata": {},
   "source": [
    "## Other definitions"
   ]
  },
  {
   "cell_type": "code",
   "execution_count": null,
   "metadata": {
    "tags": [
     "hide-input"
    ]
   },
   "outputs": [],
   "source": [
    "x, y, z = sp.symbols(\"x:z\")\n",
    "exprs = [\n",
    "    EnergyDependentWidth(s, mr, Γr, mi, mj, ell, R_dec),\n",
    "    BlattWeisskopf(z, ell),\n",
    "    P(s, mi, mj),\n",
    "    Q(s, m0, mk),\n",
    "    Kallen(x, y, z),\n",
    "]\n",
    "display_latex({x: x.doit(deep=False) for x in exprs})"
   ]
  },
  {
   "cell_type": "markdown",
   "metadata": {},
   "source": [
    "## Get decay chain"
   ]
  },
  {
   "cell_type": "code",
   "execution_count": null,
   "metadata": {},
   "outputs": [],
   "source": [
    "particles = load_particles(\"../../data/particle-definitions.yaml\")"
   ]
  },
  {
   "cell_type": "code",
   "execution_count": null,
   "metadata": {},
   "outputs": [],
   "source": [
    "decay = load_three_body_decay([\"L(1405)\"], particles, min_ls=False)"
   ]
  },
  {
   "cell_type": "code",
   "execution_count": null,
   "metadata": {},
   "outputs": [],
   "source": [
    "for i, chain in enumerate(decay.chains):\n",
    "    print(i, chain.incoming_ls, chain.outgoing_ls)"
   ]
  },
  {
   "cell_type": "code",
   "execution_count": null,
   "metadata": {},
   "outputs": [],
   "source": [
    "extracted_expr_chain0, params_chain0 = formulate_flatte_1405(decay.chains[0])\n",
    "extracted_expr_chain1, params_chain1 = formulate_flatte_1405(decay.chains[1])"
   ]
  },
  {
   "cell_type": "code",
   "execution_count": null,
   "metadata": {},
   "outputs": [],
   "source": [
    "extracted_expr_chain1"
   ]
  },
  {
   "cell_type": "code",
   "execution_count": null,
   "metadata": {},
   "outputs": [],
   "source": [
    "flatte_function_chain0 = cached.lambdify(\n",
    "    extracted_expr_chain0.doit(),\n",
    "    parameters=params_chain0,\n",
    "    backend=\"jax\",\n",
    ")\n",
    "flatte_function_chain1 = cached.lambdify(\n",
    "    extracted_expr_chain1.doit(),\n",
    "    parameters=params_chain1,\n",
    "    backend=\"jax\",\n",
    ")"
   ]
  },
  {
   "cell_type": "code",
   "execution_count": null,
   "metadata": {},
   "outputs": [],
   "source": [
    "fig, axes = plt.subplots(nrows=2, figsize=(9, 9))\n",
    "ax0, ax1 = axes\n",
    "x = np.linspace(0, 5, 300)\n",
    "ax0.plot(x, np.abs(flatte_function_chain0({\"sigma2\": x**2})), label=R\"Abs $F$\")\n",
    "ax0.plot(x, flatte_function_chain0({\"sigma2\": x**2}).imag, label=R\"Im $F$\")\n",
    "ax0.plot(x, flatte_function_chain0({\"sigma2\": x**2}).real, label=R\"Re $F$\")\n",
    "ax0.axvline(\n",
    "    K.mass + p.mass,\n",
    "    color=\"gray\",\n",
    "    linestyle=\"dotted\",\n",
    "    label=R\"$K p$\",\n",
    ")\n",
    "ax0.axvline(\n",
    "    Σ.mass + π.mass,\n",
    "    color=\"black\",\n",
    "    linestyle=\"--\",\n",
    "    label=R\"$\\Sigma \\pi$\",\n",
    ")\n",
    "ax0.axvline(\n",
    "    flatte_function_chain0.parameters[\"m_{L(1405)}\"],\n",
    "    color=\"red\",\n",
    "    linestyle=\"--\",\n",
    "    label=R\"Mass $m_{L(1405)}$\",\n",
    ")\n",
    "ax0.legend()\n",
    "\n",
    "ax1.plot(x, np.abs(flatte_function_chain1({\"sigma2\": x**2})), label=R\"Abs $F$\")\n",
    "ax1.plot(x, flatte_function_chain1({\"sigma2\": x**2}).imag, label=R\"Im $F$\")\n",
    "ax1.plot(x, flatte_function_chain1({\"sigma2\": x**2}).real, label=R\"Re $F$\")\n",
    "ax1.axvline(\n",
    "    K.mass + p.mass,\n",
    "    color=\"gray\",\n",
    "    linestyle=\"dotted\",\n",
    "    label=R\"$K p$\",\n",
    ")\n",
    "ax1.axvline(\n",
    "    Σ.mass + π.mass,\n",
    "    color=\"black\",\n",
    "    linestyle=\"--\",\n",
    "    label=R\"$\\Sigma \\pi$\",\n",
    ")\n",
    "ax1.axvline(\n",
    "    flatte_function_chain0.parameters[\"m_{L(1405)}\"],\n",
    "    color=\"red\",\n",
    "    linestyle=\"--\",\n",
    "    label=R\"Mass $m_{L(1405)}$\",\n",
    ")\n",
    "ax1.set_title(\n",
    "    f\"Decay chain 1, production {decay.chain[1].incoming_ls}, decay {chain[1].outgoing_ls}\"\n",
    ")\n",
    "ax1.legend()\n",
    "plt.show()"
   ]
  }
 ],
 "metadata": {
  "colab": {
   "toc_visible": true
  },
  "kernelspec": {
   "display_name": "Python 3 (ipykernel)",
   "language": "python",
   "name": "python3"
  },
  "language_info": {
   "codemirror_mode": {
    "name": "ipython",
    "version": 3
   },
   "file_extension": ".py",
   "mimetype": "text/x-python",
   "name": "python",
   "nbconvert_exporter": "python",
   "pygments_lexer": "ipython3",
<<<<<<< HEAD
   "version": "3.12.8"
=======
   "version": "3.13.9"
>>>>>>> 4cb2a28a
  }
 },
 "nbformat": 4,
 "nbformat_minor": 4
}<|MERGE_RESOLUTION|>--- conflicted
+++ resolved
@@ -11,6 +11,9 @@
    "cell_type": "code",
    "execution_count": null,
    "metadata": {
+    "jupyter": {
+     "source_hidden": true
+    },
     "mystnb": {
      "code_prompt_show": "Import Python libraries"
     },
@@ -35,64 +38,29 @@
     "    Q,\n",
     ")\n",
     "from ampform_dpd.io import cached\n",
+    "from matplotlib_inline.backend_inline import set_matplotlib_formats\n",
     "\n",
     "from polarimetry.io import display_doit, display_latex\n",
-<<<<<<< HEAD
     "from polarimetry.lhcb import load_three_body_decay\n",
     "from polarimetry.lhcb.dynamics import formulate_flatte_1405\n",
-    "from polarimetry.lhcb.particle import Σ, K, load_particles, p, π"
-   ]
-  },
-  {
-   "cell_type": "code",
-   "execution_count": null,
-   "metadata": {
-    "tags": [
-     "hide-input"
-    ]
-   },
-   "outputs": [],
-   "source": [
-    "z = sp.Symbol(\"z\", positive=True)\n",
-    "L = sp.Symbol(\"L\", integer=True, nonnegative=True)\n",
-    "display_doit(BlattWeisskopf(z, L))"
-   ]
-  },
-  {
-   "cell_type": "code",
-   "execution_count": null,
-   "metadata": {
-    "tags": [
-     "hide-input"
-    ]
-   },
-   "outputs": [],
-=======
-    "from polarimetry.lhcb.symbol import create_meson_radius_symbol"
-   ]
-  },
-  {
-   "cell_type": "markdown",
-   "metadata": {},
->>>>>>> 4cb2a28a
+    "from polarimetry.lhcb.particle import Σ, K, Λc, load_particles, p, π\n",
+    "from polarimetry.lhcb.symbol import create_meson_radius_symbol\n",
+    "from polarimetry.plot import use_mpl_latex_fonts\n",
+    "\n",
+    "set_matplotlib_formats(\"svg\")\n",
+    "use_mpl_latex_fonts()"
+   ]
+  },
+  {
+   "cell_type": "markdown",
+   "metadata": {},
    "source": [
     "In the following, we consider a decay $0 \\xrightarrow{L} (r \\xrightarrow{\\ell} ij)k$, where the resonance&nbsp;$r$ is produced at the **production vertex** with angular momentum $L$ and decays at the **decay vertex** with angular momentum $\\ell$. The meson radii for both vertices are denoted $R_\\mathrm{prod}$ and $R_\\mathrm{dec}$, respectively."
    ]
   },
   {
-<<<<<<< HEAD
-   "cell_type": "code",
-   "execution_count": null,
-   "metadata": {
-    "tags": [
-     "hide-input"
-    ]
-   },
-   "outputs": [],
-=======
-   "cell_type": "markdown",
-   "metadata": {},
->>>>>>> 4cb2a28a
+   "cell_type": "markdown",
+   "metadata": {},
    "source": [
     "## Relativistic Breit-Wigner"
    ]
@@ -101,6 +69,9 @@
    "cell_type": "code",
    "execution_count": null,
    "metadata": {
+    "jupyter": {
+     "source_hidden": true
+    },
     "tags": [
      "hide-input"
     ]
@@ -126,6 +97,9 @@
    "cell_type": "code",
    "execution_count": null,
    "metadata": {
+    "jupyter": {
+     "source_hidden": true
+    },
     "tags": [
      "hide-input"
     ]
@@ -152,6 +126,9 @@
    "cell_type": "code",
    "execution_count": null,
    "metadata": {
+    "jupyter": {
+     "source_hidden": true
+    },
     "tags": [
      "hide-input"
     ]
@@ -174,6 +151,9 @@
    "cell_type": "code",
    "execution_count": null,
    "metadata": {
+    "jupyter": {
+     "source_hidden": true
+    },
     "tags": [
      "hide-input"
     ]
@@ -202,6 +182,9 @@
    "cell_type": "code",
    "execution_count": null,
    "metadata": {
+    "jupyter": {
+     "source_hidden": true
+    },
     "tags": [
      "hide-input"
     ]
@@ -223,7 +206,7 @@
    "cell_type": "markdown",
    "metadata": {},
    "source": [
-    "## Get decay chain"
+    "## Lineshape visualizations"
    ]
   },
   {
@@ -236,118 +219,106 @@
    ]
   },
   {
-   "cell_type": "code",
-   "execution_count": null,
-   "metadata": {},
-   "outputs": [],
-   "source": [
-    "decay = load_three_body_decay([\"L(1405)\"], particles, min_ls=False)"
-   ]
-  },
-  {
-   "cell_type": "code",
-   "execution_count": null,
-   "metadata": {},
-   "outputs": [],
-   "source": [
-    "for i, chain in enumerate(decay.chains):\n",
-    "    print(i, chain.incoming_ls, chain.outgoing_ls)"
-   ]
-  },
-  {
-   "cell_type": "code",
-   "execution_count": null,
-   "metadata": {},
-   "outputs": [],
-   "source": [
-    "extracted_expr_chain0, params_chain0 = formulate_flatte_1405(decay.chains[0])\n",
-    "extracted_expr_chain1, params_chain1 = formulate_flatte_1405(decay.chains[1])"
-   ]
-  },
-  {
-   "cell_type": "code",
-   "execution_count": null,
-   "metadata": {},
-   "outputs": [],
-   "source": [
-    "extracted_expr_chain1"
-   ]
-  },
-  {
-   "cell_type": "code",
-   "execution_count": null,
-   "metadata": {},
-   "outputs": [],
-   "source": [
-    "flatte_function_chain0 = cached.lambdify(\n",
-    "    extracted_expr_chain0.doit(),\n",
-    "    parameters=params_chain0,\n",
-    "    backend=\"jax\",\n",
+   "cell_type": "markdown",
+   "metadata": {},
+   "source": [
+    "### Flatté for $\\varLambda(1405)$"
+   ]
+  },
+  {
+   "cell_type": "code",
+   "execution_count": null,
+   "metadata": {
+    "jupyter": {
+     "source_hidden": true
+    },
+    "tags": [
+     "hide-input"
+    ]
+   },
+   "outputs": [],
+   "source": [
+    "L1405 = particles[\"L(1405)\"]\n",
+    "decay = load_three_body_decay([L1405.name], particles, min_ls=False)\n",
+    "display_latex(decay.chains)"
+   ]
+  },
+  {
+   "cell_type": "code",
+   "execution_count": null,
+   "metadata": {
+    "jupyter": {
+     "source_hidden": true
+    },
+    "tags": [
+     "hide-input"
+    ]
+   },
+   "outputs": [],
+   "source": [
+    "exprs = [formulate_flatte_1405(c)[0] for c in decay.chains]\n",
+    "display_latex(exprs)"
+   ]
+  },
+  {
+   "cell_type": "code",
+   "execution_count": null,
+   "metadata": {
+    "jupyter": {
+     "source_hidden": true
+    },
+    "tags": [
+     "hide-input",
+     "scroll-input"
+    ]
+   },
+   "outputs": [],
+   "source": [
+    "def plot_dynamics(ax, chain) -> None:\n",
+    "    dynamics_expr, parameters = formulate_flatte_1405(chain)\n",
+    "    dynamics_func = cached.lambdify(\n",
+    "        dynamics_expr.doit(),\n",
+    "        parameters=parameters,\n",
+    "        backend=\"jax\",\n",
+    "    )\n",
+    "    z = dynamics_func({\"sigma2\": x**2})\n",
+    "    resonance_mass = dynamics_func.parameters[mass_name]\n",
+    "    ax.plot(x, np.abs(z), label=\"Abs $F$\")\n",
+    "    ax.plot(x, z.imag, label=\"Im $F$\")\n",
+    "    ax.plot(x, z.real, label=\"Re $F$\")\n",
+    "    phsp_min = K.mass + p.mass\n",
+    "    phsp_max = Λc.mass - π.mass\n",
+    "    ax.axvline(Σ.mass + π.mass, c=\"black\", ls=\"dashed\", label=R\"$m_\\Sigma+m_\\pi$\")\n",
+    "    ax.axvline(resonance_mass, c=\"red\", ls=\"--\", label=f\"${mass_name}$\")\n",
+    "    ax.axvspan(x.min(), phsp_min, alpha=0.15, color=\"gray\", label=\"non-physical\")\n",
+    "    ax.axvspan(phsp_max, x.max(), alpha=0.15, color=\"gray\")\n",
+    "    title = Rf\"$L={chain.incoming_ls.L}, \\ell={chain.outgoing_ls.L}$\"\n",
+    "    ax.set_title(title, y=0.82)\n",
+    "    ax.set_xlim(x.min(), x.max())\n",
+    "    ax.set_yticks([])\n",
+    "\n",
+    "\n",
+    "mass_name = f\"m_{{{L1405.latex}}}\"\n",
+    "x = np.linspace(1.3, 2.3, num=300)\n",
+    "fig, axes = plt.subplots(figsize=(6, 4), nrows=2, sharex=True)\n",
+    "fig.patch.set_facecolor(\"none\")\n",
+    "for ax in axes:\n",
+    "    ax.patch.set_facecolor(\"none\")\n",
+    "    ax.spines[\"bottom\"].set_position(\"zero\")\n",
+    "    ax.spines[\"top\"].set_visible(False)\n",
+    "    ax.spines[\"right\"].set_visible(False)\n",
+    "fig.suptitle(f\"Flatté for ${L1405.latex}$\", y=0.94)\n",
+    "ax0, ax1 = axes\n",
+    "plot_dynamics(ax0, decay.chains[0])\n",
+    "plot_dynamics(ax1, decay.chains[1])\n",
+    "ax1.legend(\n",
+    "    bbox_to_anchor=(1.08, 1.02),\n",
+    "    framealpha=1,\n",
+    "    handlelength=1,\n",
+    "    handletextpad=0.5,\n",
+    "    loc=\"upper right\",\n",
     ")\n",
-    "flatte_function_chain1 = cached.lambdify(\n",
-    "    extracted_expr_chain1.doit(),\n",
-    "    parameters=params_chain1,\n",
-    "    backend=\"jax\",\n",
-    ")"
-   ]
-  },
-  {
-   "cell_type": "code",
-   "execution_count": null,
-   "metadata": {},
-   "outputs": [],
-   "source": [
-    "fig, axes = plt.subplots(nrows=2, figsize=(9, 9))\n",
-    "ax0, ax1 = axes\n",
-    "x = np.linspace(0, 5, 300)\n",
-    "ax0.plot(x, np.abs(flatte_function_chain0({\"sigma2\": x**2})), label=R\"Abs $F$\")\n",
-    "ax0.plot(x, flatte_function_chain0({\"sigma2\": x**2}).imag, label=R\"Im $F$\")\n",
-    "ax0.plot(x, flatte_function_chain0({\"sigma2\": x**2}).real, label=R\"Re $F$\")\n",
-    "ax0.axvline(\n",
-    "    K.mass + p.mass,\n",
-    "    color=\"gray\",\n",
-    "    linestyle=\"dotted\",\n",
-    "    label=R\"$K p$\",\n",
-    ")\n",
-    "ax0.axvline(\n",
-    "    Σ.mass + π.mass,\n",
-    "    color=\"black\",\n",
-    "    linestyle=\"--\",\n",
-    "    label=R\"$\\Sigma \\pi$\",\n",
-    ")\n",
-    "ax0.axvline(\n",
-    "    flatte_function_chain0.parameters[\"m_{L(1405)}\"],\n",
-    "    color=\"red\",\n",
-    "    linestyle=\"--\",\n",
-    "    label=R\"Mass $m_{L(1405)}$\",\n",
-    ")\n",
-    "ax0.legend()\n",
-    "\n",
-    "ax1.plot(x, np.abs(flatte_function_chain1({\"sigma2\": x**2})), label=R\"Abs $F$\")\n",
-    "ax1.plot(x, flatte_function_chain1({\"sigma2\": x**2}).imag, label=R\"Im $F$\")\n",
-    "ax1.plot(x, flatte_function_chain1({\"sigma2\": x**2}).real, label=R\"Re $F$\")\n",
-    "ax1.axvline(\n",
-    "    K.mass + p.mass,\n",
-    "    color=\"gray\",\n",
-    "    linestyle=\"dotted\",\n",
-    "    label=R\"$K p$\",\n",
-    ")\n",
-    "ax1.axvline(\n",
-    "    Σ.mass + π.mass,\n",
-    "    color=\"black\",\n",
-    "    linestyle=\"--\",\n",
-    "    label=R\"$\\Sigma \\pi$\",\n",
-    ")\n",
-    "ax1.axvline(\n",
-    "    flatte_function_chain0.parameters[\"m_{L(1405)}\"],\n",
-    "    color=\"red\",\n",
-    "    linestyle=\"--\",\n",
-    "    label=R\"Mass $m_{L(1405)}$\",\n",
-    ")\n",
-    "ax1.set_title(\n",
-    "    f\"Decay chain 1, production {decay.chain[1].incoming_ls}, decay {chain[1].outgoing_ls}\"\n",
-    ")\n",
-    "ax1.legend()\n",
+    "fig.tight_layout()\n",
     "plt.show()"
    ]
   }
@@ -371,11 +342,7 @@
    "name": "python",
    "nbconvert_exporter": "python",
    "pygments_lexer": "ipython3",
-<<<<<<< HEAD
-   "version": "3.12.8"
-=======
    "version": "3.13.9"
->>>>>>> 4cb2a28a
   }
  },
  "nbformat": 4,
