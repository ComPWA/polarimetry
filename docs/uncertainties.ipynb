{
 "cells": [
  {
   "cell_type": "markdown",
   "metadata": {},
   "source": [
    "# Uncertainties\n",
    "\n",
    "<!-- cspell:ignore rllr -->\n",
    "```{autolink-concat}\n",
    "```"
   ]
  },
  {
   "cell_type": "code",
   "execution_count": null,
   "metadata": {
    "jupyter": {
     "source_hidden": true
    },
    "mystnb": {
     "code_prompt_show": "Import Python libraries"
    },
    "tags": [
     "hide-cell",
     "scroll-input"
    ]
   },
   "outputs": [],
   "source": [
    "from __future__ import annotations\n",
    "\n",
    "import itertools\n",
    "import json\n",
    "import logging\n",
    "import os\n",
    "import tarfile\n",
    "from collections import defaultdict\n",
    "from textwrap import wrap\n",
    "\n",
    "import cloudpickle\n",
    "import jax\n",
    "import jax.numpy as jnp\n",
    "import matplotlib.pyplot as plt\n",
    "import numpy as np\n",
    "import plotly.graph_objects as go\n",
    "import sympy as sp\n",
    "import unicodeitplus\n",
    "import yaml\n",
    "from ampform.kinematics.phasespace import is_within_phasespace\n",
    "from ampform.sympy._cache import cache_to_disk\n",
    "from ampform_dpd import AmplitudeModel\n",
    "from ampform_dpd.decay import Particle\n",
    "from ampform_dpd.io import cached\n",
    "from IPython.display import Latex, Markdown\n",
    "from matplotlib import cm\n",
    "from matplotlib.ticker import FuncFormatter, MultipleLocator\n",
    "from matplotlib_inline.backend_inline import set_matplotlib_formats\n",
    "from plotly.subplots import make_subplots\n",
    "from scipy.interpolate import griddata\n",
    "from tensorwaves.function.sympy import create_function\n",
    "from tensorwaves.interface import DataSample, ParametrizedFunction\n",
    "from tqdm.auto import tqdm\n",
    "\n",
    "from polarimetry import formulate_polarimetry\n",
    "from polarimetry.data import (\n",
    "    create_data_transformer,\n",
    "    generate_meshgrid_sample,\n",
    "    generate_phasespace_sample,\n",
    ")\n",
    "from polarimetry.function import integrate_intensity, sub_intensity\n",
    "from polarimetry.io import export_polarimetry_field, mute_jax_warnings\n",
    "from polarimetry.lhcb import (\n",
    "    ParameterBootstrap,\n",
    "    load_model_builder,\n",
    "    load_model_parameters,\n",
    ")\n",
    "from polarimetry.lhcb.particle import load_particles\n",
    "from polarimetry.plot import add_watermark, reduce_svg_size, use_mpl_latex_fonts\n",
    "\n",
    "mute_jax_warnings()\n",
    "set_matplotlib_formats(\"svg\")\n",
    "use_mpl_latex_fonts()\n",
    "FUNCTION_CACHE: dict[sp.Expr, ParametrizedFunction] = {}\n",
    "\n",
    "NO_LOG = \"EXECUTE_NB\" in os.environ\n",
    "if NO_LOG:\n",
    "    logging.disable(logging.CRITICAL)"
   ]
  },
  {
   "cell_type": "markdown",
   "metadata": {},
   "source": [
    "## Model loading"
   ]
  },
  {
   "cell_type": "code",
   "execution_count": null,
   "metadata": {
    "jupyter": {
     "source_hidden": true
    },
    "mystnb": {
     "code_prompt_show": "Formulate models"
    },
    "tags": [
     "hide-input"
    ]
   },
   "outputs": [],
   "source": [
    "@cache_to_disk(dependencies=[\"ampform\", \"ampform-dpd\", \"polarimetry-lc2pkpi\", \"sympy\"])\n",
    "def load_models(\n",
    "    model_file: str,\n",
    "    particles: dict[str, Particle],\n",
    "    reference_subsystem: int,\n",
    ") -> dict[str, AmplitudeModel]:\n",
    "    with open(model_file) as f:\n",
    "        model_titles = list(yaml.safe_load(f))\n",
    "    models = {}\n",
    "    for title in tqdm(model_titles, desc=\"Formulating models\", disable=NO_LOG):\n",
    "        amplitude_builder = load_model_builder(model_file, particles, model_id=title)\n",
    "        model = amplitude_builder.formulate(reference_subsystem)\n",
    "        imported_parameter_values = load_model_parameters(\n",
    "            model_file, model.decay, title, particles\n",
    "        )\n",
    "        model.parameter_defaults.update(imported_parameter_values)\n",
    "        models[title] = model\n",
    "    return models\n",
    "\n",
    "\n",
    "model_file = \"../data/model-definitions.yaml\"\n",
    "particles = load_particles(\"../data/particle-definitions.yaml\")\n",
    "reference_subsystem = 1\n",
    "models = load_models(model_file, particles, reference_subsystem)"
   ]
  },
  {
   "cell_type": "code",
   "execution_count": null,
   "metadata": {
    "jupyter": {
     "source_hidden": true
    },
    "mystnb": {
     "code_prompt_show": "Unfold symbolic expressions"
    },
    "tags": [
     "hide-input"
    ]
   },
   "outputs": [],
   "source": [
    "@cache_to_disk(dependencies=[\"ampform\", \"ampform-dpd\", \"polarimetry-lc2pkpi\", \"sympy\"])\n",
    "def unfold_expressions_for_uncertainties_ipynb() -> dict[str, dict[str, sp.Expr]]:\n",
    "    tqdm_kwargs = dict(disable=NO_LOG, leave=False)\n",
    "    unfolded_exprs = {}\n",
    "    for title, model in tqdm(\n",
    "        models.items(), desc=\"Unfolding expressions\", disable=NO_LOG\n",
    "    ):\n",
    "        amplitude_builder = load_model_builder(model_file, particles, model_id=title)\n",
    "        polarimetry_exprs = formulate_polarimetry(\n",
    "            amplitude_builder, reference_subsystem\n",
    "        )\n",
    "        folded_exprs = {\n",
    "            **{f\"alpha_{i}\": expr for i, expr in zip(\"xyz\", polarimetry_exprs)},\n",
    "            \"intensity\": model.intensity,\n",
    "        }\n",
    "        unfolded_exprs[title] = {\n",
    "            k: cached.unfold(expr, model.amplitudes)\n",
    "            for k, expr in tqdm(folded_exprs.items(), postfix=title, **tqdm_kwargs)\n",
    "        }\n",
    "    return unfolded_exprs\n",
    "\n",
    "\n",
    "default_model_title = \"Default amplitude model\"\n",
    "default_model = models[default_model_title]\n",
    "unfolded_exprs = unfold_expressions_for_uncertainties_ipynb()"
   ]
  },
  {
   "cell_type": "code",
   "execution_count": null,
   "metadata": {
    "jupyter": {
     "source_hidden": true
    },
    "mystnb": {
     "code_prompt_show": "Identify unique expressions"
    },
    "tags": [
     "hide-input"
    ]
   },
   "outputs": [],
   "source": [
    "expression_hashes = {\n",
    "    title: hash(exprs[\"intensity\"]) for title, exprs in unfolded_exprs.items()\n",
    "}\n",
    "table = R\"\"\"\n",
    "$$\n",
    "\\begin{array}{rllr}\n",
    "  && \\textbf{Model description} & n\\textbf{ ops.} \\\\\n",
    "  \\hline\n",
    "\"\"\"\n",
    "for i, (title, expressions) in enumerate(unfolded_exprs.items()):\n",
    "    expr = expressions[\"intensity\"]\n",
    "    h = hash(expr)\n",
    "    for j, v in enumerate(expression_hashes.values()):  # noqa: B007\n",
    "        if h == v:\n",
    "            break\n",
    "    same_as = \"\"\n",
    "    if i != j:\n",
    "        same_as = f\"= {j}\"\n",
    "    ops = sp.count_ops(expr)\n",
    "    title = \"\".join(Rf\"\\text{{{t}}}\\\\ \" for t in wrap(title, width=56))\n",
    "    title = Rf\"\\begin{{array}}{{l}}{title}\\end{{array}}\"\n",
    "    title = title.replace(\"^\", R\"\\^{}\")\n",
    "    table += Rf\"  \\mathbf{{{i}}} & {same_as} & {title} & {ops:,} \\\\ \\hline\" \"\\n\"\n",
    "table += R\"\"\"\\end{array}\n",
    "$$\n",
    "\"\"\"\n",
    "\n",
    "n_models = len(models)\n",
    "n_unique_hashes = len(set(expression_hashes.values()))\n",
    "src = Rf\"\"\"\n",
    "Of the {n_models} models, there are {n_unique_hashes} with a unique expression tree.\n",
    "\"\"\"\n",
    "if NO_LOG:\n",
    "    src += \"\\n:::{dropdown} Show number of mathematical operations per model\\n\"\n",
    "src += table\n",
    "if NO_LOG:\n",
    "    src += \"\\n:::\"\n",
    "Markdown(src.strip())"
   ]
  },
  {
   "cell_type": "code",
   "execution_count": null,
   "metadata": {
    "jupyter": {
     "source_hidden": true
    },
    "mystnb": {
     "code_prompt_show": "Convert to numerical functions"
    },
    "tags": [
     "hide-input"
    ]
   },
   "outputs": [],
   "source": [
    "@cache_to_disk(\n",
    "    dependencies=[\n",
    "        \"ampform\",\n",
    "        \"ampform-dpd\",\n",
    "        \"cloudpickle\",\n",
    "        \"jax\",\n",
    "        \"polarimetry-lc2pkpi\",\n",
    "        \"sympy\",\n",
    "    ],\n",
    "    dump_function=cloudpickle.dump,\n",
    ")\n",
    "def lambdify_for_uncertainties_ipynb() -> tuple[\n",
    "    dict[str, dict[str, ParametrizedFunction]], dict[str, dict[str, complex | int]]\n",
    "]:\n",
    "    tqdm_kwargs = dict(disable=NO_LOG, leave=False)\n",
    "    jax_functions = {}\n",
    "    original_parameters: dict[str, dict[str, complex | int]] = {}\n",
    "    for title, model in tqdm(models.items(), desc=\"Lambdifying to JAX\", disable=NO_LOG):\n",
    "        jax_functions[title] = {\n",
    "            k: cached_lambdify(expr, model)\n",
    "            for k, expr in tqdm(\n",
    "                unfolded_exprs[title].items(), postfix=title, **tqdm_kwargs\n",
    "            )\n",
    "        }\n",
    "        original_parameters[title] = dict(jax_functions[title][\"intensity\"].parameters)\n",
    "    return jax_functions, original_parameters\n",
    "\n",
    "\n",
    "def cached_lambdify(expr: sp.Expr, model: AmplitudeModel) -> ParametrizedFunction:\n",
    "    func = FUNCTION_CACHE.get(expr)\n",
    "    if func is None:\n",
    "        func = cached.lambdify(expr, parameters=model.parameter_defaults)\n",
    "        FUNCTION_CACHE[expr] = func\n",
    "    str_parameters = {str(k): v for k, v in model.parameter_defaults.items()}\n",
    "    func.update_parameters(str_parameters)\n",
    "    return func\n",
    "\n",
    "\n",
    "jax_functions, original_parameters = lambdify_for_uncertainties_ipynb()"
   ]
  },
  {
   "cell_type": "markdown",
   "metadata": {},
   "source": [
    "## Statistical uncertainties"
   ]
  },
  {
   "cell_type": "markdown",
   "metadata": {},
   "source": [
    "### Parameter bootstrapping"
   ]
  },
  {
   "cell_type": "code",
   "execution_count": null,
   "metadata": {},
   "outputs": [],
   "source": [
    "n_bootstraps = 100\n",
    "default_functions = jax_functions[default_model_title]\n",
    "bootstrap = ParameterBootstrap(model_file, default_model.decay, default_model_title)\n",
    "bootstrap_parameters = bootstrap.create_distribution(n_bootstraps, seed=0)\n",
    "bootstrap_parameters_t = {k: v[None].T for k, v in bootstrap_parameters.items()}"
   ]
  },
  {
   "cell_type": "code",
   "execution_count": null,
   "metadata": {},
   "outputs": [],
   "source": [
    "n_events = 100_000\n",
    "transformer = create_data_transformer(default_model)\n",
    "phsp_sample = generate_phasespace_sample(default_model.decay, n_events, seed=0)\n",
    "phsp_sample = transformer(phsp_sample)"
   ]
  },
  {
   "cell_type": "code",
   "execution_count": null,
   "metadata": {
    "jupyter": {
     "source_hidden": true
    },
    "mystnb": {
     "code_prompt_show": "Compute polarimeter field and intensities (statistics & systematics)"
    },
    "tags": [
     "hide-input"
    ]
   },
   "outputs": [],
   "source": [
    "resonances = [chain.resonance for chain in default_model.decay.chains]\n",
    "default_parameters = dict(original_parameters[default_model_title])\n",
    "stat_grids = {}\n",
    "for key, func in default_functions.items():\n",
    "    func.update_parameters(default_parameters)\n",
    "    func.update_parameters(bootstrap_parameters_t)\n",
    "    stat_grids[key] = func(phsp_sample).real\n",
    "intensity_func = default_functions[\"intensity\"]\n",
    "I_tot = integrate_intensity(stat_grids[\"intensity\"], axis=-1)\n",
    "stat_decay_rates = {\n",
    "    p.name: sub_intensity(intensity_func, phsp_sample, [p.latex], axis=-1) / I_tot\n",
    "    for p in tqdm(resonances, desc=\"Computing decay rates\", leave=False)\n",
    "}\n",
    "stat_intensities = stat_grids[\"intensity\"]\n",
    "stat_polarimetry = jnp.stack([stat_grids[f\"alpha_{i}\"] for i in \"xyz\"])\n",
    "stat_polarimetry_norm = jnp.sqrt(jnp.sum(stat_polarimetry**2, axis=0))"
   ]
  },
  {
   "cell_type": "markdown",
   "metadata": {},
   "source": [
    "### Mean and standard deviations"
   ]
  },
  {
   "cell_type": "code",
   "execution_count": null,
   "metadata": {},
   "outputs": [],
   "source": [
    "assert stat_intensities.shape == (n_bootstraps, n_events)\n",
    "assert stat_polarimetry.shape == (3, n_bootstraps, n_events)\n",
    "assert stat_polarimetry_norm.shape == (n_bootstraps, n_events)\n",
    "n_bootstraps, n_events"
   ]
  },
  {
   "cell_type": "code",
   "execution_count": null,
   "metadata": {
    "jupyter": {
     "source_hidden": true
    },
    "tags": [
     "remove-cell"
    ]
   },
   "outputs": [],
   "source": [
    "bootstrap_selection = slice(0, 4)\n",
    "event_selection = slice(0, 3)\n",
    "np.testing.assert_almost_equal(\n",
    "    np.array(stat_intensities[bootstrap_selection, event_selection]),\n",
    "    [\n",
    "        [2181.869539, 5457.018803, 6252.331785],\n",
    "        [2272.483121, 5683.29221, 6329.830268],\n",
    "        [2036.791629, 5087.462553, 6125.017938],\n",
    "        [2053.192849, 5263.222729, 6142.861638],\n",
    "    ],\n",
    "    decimal=6,\n",
    ")\n",
    "np.testing.assert_almost_equal(\n",
    "    np.array(stat_polarimetry_norm[bootstrap_selection, 0]),\n",
    "    [0.71179, 0.709137, 0.71447, 0.734856],\n",
    "    decimal=6,\n",
    ")\n",
    "del bootstrap_selection, event_selection"
   ]
  },
  {
   "cell_type": "code",
   "execution_count": null,
   "metadata": {
    "jupyter": {
     "source_hidden": true
    },
    "mystnb": {
     "code_prompt_show": "Compute statistical measures (mean, std, etc.)"
    },
    "tags": [
     "hide-input"
    ]
   },
   "outputs": [],
   "source": [
    "stat_alpha_mean = [\n",
    "    jnp.mean(stat_polarimetry_norm, axis=0),\n",
    "    *jnp.mean(stat_polarimetry, axis=1),\n",
    "]\n",
    "stat_alpha_std = [\n",
    "    jnp.std(stat_polarimetry_norm, axis=0),\n",
    "    *jnp.std(stat_polarimetry, axis=1),\n",
    "]\n",
    "\n",
    "stat_alpha_times_I_mean = [\n",
    "    jnp.mean(stat_polarimetry_norm * stat_intensities, axis=0),\n",
    "    *jnp.mean(stat_polarimetry * stat_intensities, axis=1),\n",
    "]\n",
    "stat_alpha_times_I_std = [\n",
    "    jnp.std(stat_polarimetry_norm * stat_intensities, axis=0),\n",
    "    *jnp.std(stat_polarimetry * stat_intensities, axis=1),\n",
    "]\n",
    "stat_alpha_times_I_mean = jnp.array(stat_alpha_times_I_mean)\n",
    "stat_alpha_times_I_std = jnp.array(stat_alpha_times_I_std)\n",
    "\n",
    "stat_intensity_mean = jnp.mean(stat_intensities, axis=0)\n",
    "stat_intensity_std = jnp.std(stat_intensities, axis=0)"
   ]
  },
  {
   "cell_type": "markdown",
   "metadata": {},
   "source": [
    "### Distributions"
   ]
  },
  {
   "cell_type": "code",
   "execution_count": null,
   "metadata": {
    "jupyter": {
     "source_hidden": true
    },
    "mystnb": {
     "code_prompt_show": "Define grid for plotting"
    },
    "tags": [
     "hide-input"
    ]
   },
   "outputs": [],
   "source": [
    "def interpolate_to_grid(values: np.ndarray, method: str = \"linear\"):\n",
    "    return griddata(POINTS, values, (X, Y))\n",
    "\n",
    "\n",
    "resolution = 200\n",
    "POINTS = np.transpose([\n",
    "    phsp_sample[\"sigma1\"],\n",
    "    phsp_sample[\"sigma2\"],\n",
    "])\n",
    "grid_sample = generate_meshgrid_sample(default_model.decay, resolution)\n",
    "X = np.array(grid_sample[\"sigma1\"])\n",
    "Y = np.array(grid_sample[\"sigma2\"])"
   ]
  },
  {
   "cell_type": "code",
   "execution_count": null,
   "metadata": {
    "jupyter": {
     "source_hidden": true
    },
    "mystnb": {
     "code_prompt_show": "Code for indicating Dalitz region"
    },
    "tags": [
     "hide-cell",
     "scroll-input"
    ]
   },
   "outputs": [],
   "source": [
    "def create_contour(phsp: DataSample) -> jax.Array:\n",
    "    # See also https://compwa.github.io/report/017\n",
    "    m0, m1, m2, m3, s1, s2 = sp.symbols(\"m(:4) sigma(1:3)\", nonnegative=True)\n",
    "    filter_expr = is_within_phasespace(\n",
    "        s1,\n",
    "        s2,\n",
    "        default_model.parameter_defaults[m0],\n",
    "        default_model.parameter_defaults[m1],\n",
    "        default_model.parameter_defaults[m2],\n",
    "        default_model.parameter_defaults[m3],\n",
    "        outside_value=0,\n",
    "    ).doit()\n",
    "    filter_func = create_function(filter_expr, backend=\"jax\")\n",
    "    return filter_func(phsp)\n",
    "\n",
    "\n",
    "def draw_dalitz_contour(ax, color: str = \"black\", width: float = 0.1, **kwargs) -> None:\n",
    "    ax.contour(\n",
    "        X_CONTOUR,\n",
    "        Y_CONTOUR,\n",
    "        Z_CONTOUR,\n",
    "        colors=color,\n",
    "        linewidths=width,\n",
    "        **kwargs,\n",
    "    )\n",
    "\n",
    "\n",
    "contour_sample = generate_meshgrid_sample(default_model.decay, resolution=500)\n",
    "X_CONTOUR = np.array(contour_sample[\"sigma1\"])\n",
    "Y_CONTOUR = np.array(contour_sample[\"sigma2\"])\n",
    "Z_CONTOUR = create_contour(contour_sample)\n",
    "del contour_sample, create_contour"
   ]
  },
  {
   "cell_type": "code",
   "execution_count": null,
   "metadata": {
    "jupyter": {
     "source_hidden": true
    },
    "tags": [
     "hide-input",
     "full-width",
     "scroll-input"
    ]
   },
   "outputs": [],
   "source": [
    "plt.rc(\"font\", size=18)\n",
    "fig, axes = plt.subplots(\n",
    "    dpi=200,\n",
    "    figsize=(16.7, 8),\n",
    "    gridspec_kw={\"width_ratios\": [1, 1, 1, 1.18]},\n",
    "    ncols=4,\n",
    "    nrows=2,\n",
    "    sharex=True,\n",
    "    sharey=True,\n",
    ")\n",
    "fig.patch.set_facecolor(\"none\")\n",
    "for ax in axes.flatten():\n",
    "    ax.patch.set_color(\"none\")\n",
    "fig.subplots_adjust(hspace=0.02, wspace=0.02)\n",
    "fig.suptitle(R\"Polarimetry field $\\vec\\alpha$ (statistical \\& systematic)\")\n",
    "s1_label = R\"$m^2\\left(K^-\\pi^+\\right)$ [GeV$^2$]\"\n",
    "s2_label = R\"$m^2\\left(pK^-\\right)$ [GeV$^2$]\"\n",
    "s3_label = R\"$m^2\\left(p\\pi^+\\right)$ [GeV$^2$]\"\n",
    "axes[0, 0].set_ylabel(s2_label)\n",
    "axes[1, 0].set_ylabel(s2_label)\n",
    "\n",
    "global_max_std = max(map(jnp.nanmax, stat_alpha_std))\n",
    "for i in range(4):\n",
    "    if i != 0:\n",
    "        title = Rf\"$\\alpha_{'xyz'[i - 1]}$\"\n",
    "    else:\n",
    "        title = R\"$\\left|\\vec\\alpha\\right|$\"\n",
    "    axes[0, i].set_title(title)\n",
    "\n",
    "    draw_dalitz_contour(axes[0, i], zorder=10)\n",
    "    Z = interpolate_to_grid(stat_alpha_mean[i])\n",
    "    mesh = axes[0, i].pcolormesh(X, Y, Z, cmap=cm.RdYlGn_r, rasterized=True)\n",
    "    mesh.set_clim(vmin=-1, vmax=+1)\n",
    "    if axes[0, i] is axes[0, -1]:\n",
    "        c_bar = fig.colorbar(mesh, ax=axes[0, i], pad=0.01)\n",
    "        c_bar.ax.set_ylabel(Rf\"$\\alpha$ averaged with {n_bootstraps} bootstraps\")\n",
    "        c_bar.ax.set_yticks([-1, 0, +1])\n",
    "        c_bar.ax.set_yticklabels([\"-1\", \"0\", \"+1\"])\n",
    "\n",
    "    draw_dalitz_contour(axes[1, i], zorder=10)\n",
    "    Z = interpolate_to_grid(stat_alpha_std[i])\n",
    "    mesh = axes[1, i].pcolormesh(X, Y, Z, rasterized=True)\n",
    "    mesh.set_clim(vmin=0, vmax=global_max_std)\n",
    "    axes[1, i].set_xlabel(s1_label)\n",
    "    if axes[1, i] is axes[1, -1]:\n",
    "        c_bar = fig.colorbar(mesh, ax=axes[1, i], pad=0.01)\n",
    "        c_bar.ax.set_ylabel(\"standard deviation\")\n",
    "plt.show()"
   ]
  },
  {
   "cell_type": "code",
   "execution_count": null,
   "metadata": {
    "jupyter": {
     "source_hidden": true
    },
    "tags": [
     "hide-input",
     "full-width",
     "scroll-input"
    ]
   },
   "outputs": [],
   "source": [
    "fig, axes = plt.subplots(\n",
    "    dpi=200,\n",
    "    figsize=(16.7, 8),\n",
    "    gridspec_kw={\"width_ratios\": [1, 1, 1, 1.18]},\n",
    "    ncols=4,\n",
    "    nrows=2,\n",
    "    sharex=True,\n",
    "    sharey=True,\n",
    ")\n",
    "fig.patch.set_facecolor(\"none\")\n",
    "for ax in axes.flatten():\n",
    "    ax.patch.set_color(\"none\")\n",
    "fig.subplots_adjust(hspace=0.02, wspace=0.02)\n",
    "fig.suptitle(R\"$\\vec\\alpha \\cdot I$ distributions (statistical \\& systematic)\")\n",
    "axes[0, 0].set_ylabel(s2_label)\n",
    "axes[1, 0].set_ylabel(s2_label)\n",
    "\n",
    "global_max_mean = jnp.nanmax(jnp.abs(stat_alpha_times_I_mean))\n",
    "global_max_std = jnp.nanmax(stat_alpha_times_I_std / stat_intensity_mean)\n",
    "for i in range(4):\n",
    "    if i != 0:\n",
    "        title = Rf\"$\\alpha_{'xyz'[i - 1]}$\"\n",
    "    else:\n",
    "        title = R\"$\\left|\\vec\\alpha\\right|$\"\n",
    "    axes[0, i].set_title(title)\n",
    "    axes[1, i].set_xlabel(s1_label)\n",
    "\n",
    "    draw_dalitz_contour(axes[0, i], zorder=10)\n",
    "    Z = interpolate_to_grid(stat_alpha_times_I_mean[i])\n",
    "    mesh = axes[0, i].pcolormesh(X, Y, Z, cmap=cm.RdYlGn_r, rasterized=True)\n",
    "    mesh.set_clim(vmin=-global_max_mean, vmax=+global_max_mean)\n",
    "    if axes[0, i] is axes[0, -1]:\n",
    "        c_bar = fig.colorbar(mesh, ax=axes[0, i], pad=0.01)\n",
    "        c_bar.ax.set_ylabel(\n",
    "            Rf\"$\\alpha \\cdot I$ averaged with {n_bootstraps} bootstraps\"\n",
    "        )\n",
    "\n",
    "    draw_dalitz_contour(axes[1, i], zorder=10)\n",
    "    Z = interpolate_to_grid(stat_alpha_times_I_std[i] / stat_intensity_mean)\n",
    "    mesh = axes[1, i].pcolormesh(X, Y, Z, rasterized=True)\n",
    "    mesh.set_clim(vmin=0, vmax=global_max_std)\n",
    "    if axes[1, i] is axes[1, -1]:\n",
    "        c_bar = fig.colorbar(mesh, ax=axes[1, i], pad=0.01)\n",
    "        c_bar.ax.set_ylabel(\"standard deviation / intensity\")\n",
    "plt.show()"
   ]
  },
  {
   "cell_type": "code",
   "execution_count": null,
   "metadata": {
    "jupyter": {
     "source_hidden": true
    },
    "tags": [
     "hide-input",
     "full-width"
    ]
   },
   "outputs": [],
   "source": [
    "fig, axes = plt.subplots(\n",
    "    dpi=200,\n",
    "    figsize=(12, 6.2),\n",
    "    ncols=2,\n",
    "    sharey=True,\n",
    ")\n",
    "fig.patch.set_facecolor(\"none\")\n",
    "for ax in axes.flatten():\n",
    "    ax.patch.set_color(\"none\")\n",
    "fig.suptitle(R\"Intensity distribution (statistical \\& systematics)\", y=0.95)\n",
    "ax1, ax2 = axes\n",
    "ax1.set_xlabel(s1_label)\n",
    "ax2.set_xlabel(s1_label)\n",
    "ax1.set_ylabel(s2_label)\n",
    "\n",
    "Z = interpolate_to_grid(stat_intensity_mean)\n",
    "mesh = ax1.pcolormesh(X, Y, Z, cmap=cm.Reds, rasterized=True)\n",
    "fig.colorbar(mesh, ax=ax1, pad=0.01)\n",
    "draw_dalitz_contour(ax1, width=0.2)\n",
    "ax1.set_title(f\"average of {n_bootstraps} bootstraps\")\n",
    "\n",
    "Z = interpolate_to_grid(stat_intensity_std / stat_intensity_mean)\n",
    "mesh = ax2.pcolormesh(X, Y, Z, rasterized=True)\n",
    "fig.colorbar(mesh, ax=ax2, pad=0.01)\n",
    "draw_dalitz_contour(ax2, width=0.2)\n",
    "ax2.set_title(\"standard deviation / intensity\")\n",
    "fig.tight_layout()\n",
    "plt.show()"
   ]
  },
  {
   "cell_type": "markdown",
   "metadata": {},
   "source": [
    "### Comparison with default values"
   ]
  },
  {
   "cell_type": "code",
   "execution_count": null,
   "metadata": {
    "mystnb": {
     "code_prompt_show": "Compute default values"
    },
    "tags": [
     "hide-input"
    ]
   },
   "outputs": [],
   "source": [
    "for func in default_functions.values():\n",
    "    func.update_parameters(default_parameters)\n",
    "default_intensity = default_functions[\"intensity\"](phsp_sample)\n",
    "default_polarimetry = jnp.array([\n",
    "    default_functions[f\"alpha_{i}\"](phsp_sample).real for i in \"xyz\"\n",
    "])\n",
    "default_polarimetry_norm = jnp.sqrt(jnp.sum(default_polarimetry**2, axis=0))"
   ]
  },
  {
   "cell_type": "code",
   "execution_count": null,
   "metadata": {
    "jupyter": {
     "source_hidden": true
    },
    "tags": [
     "full-width",
     "hide-input",
     "scroll-input"
    ]
   },
   "outputs": [],
   "source": [
    "fig, axes = plt.subplots(\n",
    "    dpi=200,\n",
    "    figsize=(17.3, 4),\n",
    "    gridspec_kw={\"width_ratios\": [1, 1, 1, 1.2]},\n",
    "    ncols=4,\n",
    "    sharey=True,\n",
    ")\n",
    "fig.patch.set_facecolor(\"none\")\n",
    "for ax in axes.flatten():\n",
    "    ax.patch.set_color(\"none\")\n",
    "fig.subplots_adjust(hspace=0.2, wspace=0.05)\n",
    "fig.suptitle(\"Comparison with default values\", y=1.04)\n",
    "axes[0].set_ylabel(s2_label)\n",
    "for ax in axes:\n",
    "    ax.set_xlabel(s1_label)\n",
    "\n",
    "vmax = 5.0  # %\n",
    "for i in range(4):\n",
    "    if i != 0:\n",
    "        title = Rf\"$\\alpha_{'xyz'[i - 1]}$\"\n",
    "        z_values = jnp.abs(\n",
    "            (stat_alpha_mean[i] - default_polarimetry[i - 1])\n",
    "            / default_polarimetry[i - 1]\n",
    "        )\n",
    "    else:\n",
    "        title = \"$I$\"\n",
    "        z_values = 100 * jnp.abs(\n",
    "            (stat_intensity_mean - default_intensity) / default_intensity\n",
    "        )\n",
    "    axes[i].set_title(title)\n",
    "\n",
    "    draw_dalitz_contour(axes[i], zorder=10)\n",
    "    Z = interpolate_to_grid(z_values)\n",
    "    mesh = axes[i].pcolormesh(X, Y, Z, cmap=cm.Reds, rasterized=True)\n",
    "    mesh.set_clim(vmin=0, vmax=vmax)\n",
    "    if axes[i] is axes[-1]:\n",
    "        c_bar = fig.colorbar(mesh, ax=axes[i], pad=0.02)\n",
    "        c_bar.ax.set_ylabel(R\"difference with default value (\\%)\")\n",
    "\n",
    "plt.show()"
   ]
  },
  {
   "cell_type": "markdown",
   "metadata": {},
   "source": [
    "## Systematic uncertainties"
   ]
  },
  {
   "cell_type": "code",
   "execution_count": null,
   "metadata": {
    "jupyter": {
     "source_hidden": true
    },
    "tags": [
     "hide-cell"
    ]
   },
   "outputs": [],
   "source": [
    "syst_grids = defaultdict(list)\n",
    "syst_decay_rates = defaultdict(list)\n",
    "progress_bar = tqdm(desc=\"Computing systematics\", disable=NO_LOG, total=len(models))\n",
    "for title in models:\n",
    "    progress_bar.set_postfix_str(title)\n",
    "    for key, func in jax_functions[title].items():\n",
    "        func.update_parameters(original_parameters[title])\n",
    "        syst_grids[key].append(func(phsp_sample).real)\n",
    "    I_tot = integrate_intensity(syst_grids[\"intensity\"][-1])\n",
    "    intensity_func = jax_functions[title][\"intensity\"]\n",
    "    for resonance in resonances:\n",
    "        I_sub = sub_intensity(intensity_func, phsp_sample, [resonance.latex])\n",
    "        syst_decay_rates[resonance.name].append(I_sub / I_tot)\n",
    "    progress_bar.update()\n",
    "progress_bar.set_postfix_str(\"\")\n",
    "progress_bar.close()\n",
    "\n",
    "syst_intensities = jnp.array(syst_grids[\"intensity\"])\n",
    "syst_polarimetry = jnp.array([syst_grids[f\"alpha_{i}\"] for i in \"xyz\"])\n",
    "syst_polarimetry_norm = jnp.sqrt(jnp.sum(syst_polarimetry**2, axis=0))\n",
    "syst_decay_rates = {k: jnp.array(v) for k, v in syst_decay_rates.items()}"
   ]
  },
  {
   "cell_type": "markdown",
   "metadata": {},
   "source": [
    "### Mean and standard deviations"
   ]
  },
  {
   "cell_type": "code",
   "execution_count": null,
   "metadata": {},
   "outputs": [],
   "source": [
    "n_models = len(models)\n",
    "assert syst_intensities.shape == (n_models, n_events)\n",
    "assert syst_polarimetry.shape == (3, n_models, n_events)\n",
    "assert syst_polarimetry_norm.shape == (n_models, n_events)\n",
    "n_models, n_events"
   ]
  },
  {
   "cell_type": "code",
   "execution_count": null,
   "metadata": {
    "jupyter": {
     "source_hidden": true
    },
    "tags": [
     "remove-cell"
    ]
   },
   "outputs": [],
   "source": [
    "model_selection = [0, 1, 7, 8]\n",
    "event_selection = slice(0, 3)\n",
    "np.testing.assert_almost_equal(\n",
    "    np.array(syst_intensities[model_selection, event_selection]),\n",
    "    [\n",
    "        [2158.167525, 5447.080914, 6232.405023],\n",
    "        [2423.450221, 6139.150418, 6986.220964],\n",
    "        [2336.875277, 6342.282093, 6207.238291],\n",
    "        [2419.41275, 6035.253491, 6996.560684],\n",
    "    ],\n",
    "    decimal=6,\n",
    ")\n",
    "np.testing.assert_almost_equal(\n",
    "    np.array(syst_polarimetry_norm[model_selection, 0]),\n",
    "    [0.720545, 0.719338, 0.634872, 0.733424],\n",
    "    decimal=6,\n",
    ")\n",
    "del model_selection, event_selection"
   ]
  },
  {
   "cell_type": "code",
   "execution_count": null,
   "metadata": {
    "jupyter": {
     "source_hidden": true
    },
    "mystnb": {
     "code_prompt_show": "Compute statistical measures (mean, std, etc.)"
    },
    "tags": [
     "hide-input"
    ]
   },
   "outputs": [],
   "source": [
    "syst_alpha_mean = [\n",
    "    jnp.mean(syst_polarimetry_norm, axis=0),\n",
    "    *jnp.mean(syst_polarimetry, axis=1),\n",
    "]\n",
    "alpha_diff_with_model_0 = [\n",
    "    syst_polarimetry_norm - syst_polarimetry_norm[0],\n",
    "    *(syst_polarimetry - syst_polarimetry[:, None, 0]),\n",
    "]\n",
    "\n",
    "syst_alpha_mean = jnp.array(syst_alpha_mean)\n",
    "alpha_diff_with_model_0 = jnp.array(alpha_diff_with_model_0)\n",
    "\n",
    "assert alpha_diff_with_model_0.shape == (4, n_models, n_events)\n",
    "assert jnp.nanmax(alpha_diff_with_model_0[:, 0]) == 0.0\n",
    "alpha_syst_extrema = jnp.abs(alpha_diff_with_model_0).max(axis=1)"
   ]
  },
  {
   "cell_type": "code",
   "execution_count": null,
   "metadata": {},
   "outputs": [],
   "source": [
    "syst_polarimetry_times_I = [\n",
    "    syst_polarimetry_norm * syst_intensities,\n",
    "    *(syst_polarimetry * syst_intensities),\n",
    "]\n",
    "syst_polarimetry_times_I = jnp.array(syst_polarimetry_times_I)\n",
    "\n",
    "syst_alpha_times_I_mean = syst_polarimetry_times_I.mean(axis=1)\n",
    "syst_alpha_times_I_diff = (\n",
    "    syst_polarimetry_times_I - syst_polarimetry_times_I[:, None, 0]\n",
    ")\n",
    "assert syst_alpha_times_I_diff.shape == (4, n_models, n_events)\n",
    "assert jnp.nanmax(syst_alpha_times_I_diff[:, 0]) == 0.0\n",
    "syst_alpha_times_I_extrema = jnp.abs(syst_alpha_times_I_diff).max(axis=1)"
   ]
  },
  {
   "cell_type": "code",
   "execution_count": null,
   "metadata": {},
   "outputs": [],
   "source": [
    "intensity_diff_with_model_0 = syst_intensities - syst_intensities[0]\n",
    "intensity_extrema = jnp.nanmax(intensity_diff_with_model_0, axis=0)"
   ]
  },
  {
   "cell_type": "markdown",
   "metadata": {},
   "source": [
    "### Distributions"
   ]
  },
  {
   "cell_type": "code",
   "execution_count": null,
   "metadata": {
    "jupyter": {
     "source_hidden": true
    },
    "mystnb": {
     "code_prompt_show": "Show 1D projections of each model"
    },
    "tags": [
     "scroll-input",
     "hide-cell"
    ]
   },
   "outputs": [],
   "source": [
    "def plot_intensity_distributions(sigma: int) -> None:\n",
    "    original_font_size = plt.rcParams[\"font.size\"]\n",
    "    plt.rc(\"font\", size=10)\n",
    "    n_subplots = n_models - 1\n",
    "    nrows = int(np.floor(np.sqrt(n_subplots)))\n",
    "    ncols = int(np.ceil(n_subplots / nrows))\n",
    "    fig, axes = plt.subplots(\n",
    "        figsize=2.0 * np.array([ncols, nrows]),\n",
    "        dpi=200,\n",
    "        ncols=ncols,\n",
    "        nrows=nrows,\n",
    "        sharex=True,\n",
    "        sharey=True,\n",
    "    )\n",
    "    fig.patch.set_facecolor(\"none\")\n",
    "    fig.subplots_adjust(hspace=0, wspace=0, bottom=0.1, left=0.06)\n",
    "    x_label = {1: s1_label, 2: s2_label, 3: s3_label}[sigma]\n",
    "    fig.text(0.5, 0.04, x_label, ha=\"center\")\n",
    "    fig.text(0.04, 0.5, \"$I$ (normalized)\", va=\"center\", rotation=\"vertical\")\n",
    "    for ax in axes.flatten()[n_subplots:]:\n",
    "        fig.delaxes(ax)\n",
    "    n_bins = 80\n",
    "    default_bin_values, bin_edges = jnp.histogram(\n",
    "        phsp_sample[f\"sigma{sigma}\"],\n",
    "        weights=syst_intensities[0],\n",
    "        bins=n_bins,\n",
    "        density=True,\n",
    "    )\n",
    "    for i, (ax, intensities) in enumerate(zip(axes.flatten(), syst_intensities[1:]), 1):\n",
    "        ax.set_title(f\"Model {i}\", y=0.01)\n",
    "        ax.set_yticks([])\n",
    "        bin_values, _ = jnp.histogram(\n",
    "            phsp_sample[f\"sigma{sigma}\"],\n",
    "            weights=intensities,\n",
    "            bins=n_bins,\n",
    "            density=True,\n",
    "        )\n",
    "        ax.fill_between(\n",
    "            bin_edges[:-1],\n",
    "            bin_values,\n",
    "            alpha=0.5,\n",
    "            step=\"pre\",\n",
    "        )\n",
    "        ax.step(\n",
    "            x=bin_edges[:-1],\n",
    "            y=default_bin_values,\n",
    "            linewidth=0.3,\n",
    "            color=\"red\",\n",
    "        )\n",
    "    output_path = f\"_static/images/intensity-distributions-sigma{sigma}.svg\"\n",
    "    fig.savefig(output_path, bbox_inches=\"tight\")\n",
    "    reduce_svg_size(output_path)\n",
<<<<<<< HEAD
    "    plt.show(fig)\n",
=======
    "    plt.show()\n",
>>>>>>> b96731cd
    "    plt.rc(\"font\", size=original_font_size)\n",
    "\n",
    "\n",
    "plot_intensity_distributions(1)\n",
    "plot_intensity_distributions(2)\n",
    "plot_intensity_distributions(3)"
   ]
  },
  {
   "cell_type": "markdown",
   "metadata": {},
   "source": [
    ":::{only} latex\n",
    "{{ FIG_INTENSITY_SIG1 }}\n",
    "{{ FIG_INTENSITY_SIG2 }}\n",
    "{{ FIG_INTENSITY_SIG3 }}\n",
    ":::"
   ]
  },
  {
   "cell_type": "code",
   "execution_count": null,
   "metadata": {
    "jupyter": {
     "source_hidden": true
    },
    "tags": [
     "hide-input",
     "full-width",
     "scroll-input"
    ]
   },
   "outputs": [],
   "source": [
    "fig, axes = plt.subplots(\n",
    "    dpi=200,\n",
    "    figsize=(16.7, 8),\n",
    "    gridspec_kw={\"width_ratios\": [1, 1, 1, 1.18]},\n",
    "    ncols=4,\n",
    "    nrows=2,\n",
    "    sharex=True,\n",
    "    sharey=True,\n",
    ")\n",
    "fig.patch.set_facecolor(\"none\")\n",
    "for ax in axes.flatten():\n",
    "    ax.patch.set_color(\"none\")\n",
    "fig.subplots_adjust(hspace=0.02, wspace=0.02)\n",
    "fig.suptitle(R\"Polarimetry field $\\vec\\alpha$ (model)\")\n",
    "axes[0, 0].set_ylabel(s2_label)\n",
    "axes[1, 0].set_ylabel(s2_label)\n",
    "\n",
    "global_max_std = jnp.nanmax(alpha_syst_extrema)\n",
    "for i in range(4):\n",
    "    if i != 0:\n",
    "        title = Rf\"$\\alpha_{'xyz'[i - 1]}$\"\n",
    "    else:\n",
    "        title = R\"$\\left|\\vec\\alpha\\right|$\"\n",
    "    axes[0, i].set_title(title)\n",
    "\n",
    "    draw_dalitz_contour(axes[0, i], zorder=10)\n",
    "    Z = interpolate_to_grid(syst_alpha_mean[i])\n",
    "    mesh = axes[0, i].pcolormesh(X, Y, Z, cmap=cm.RdYlGn_r, rasterized=True)\n",
    "    mesh.set_clim(vmin=-1, vmax=+1)\n",
    "    if axes[0, i] is axes[0, -1]:\n",
    "        c_bar = fig.colorbar(mesh, ax=axes[0, i], pad=0.01)\n",
    "        c_bar.ax.set_ylabel(Rf\"$\\alpha$ averaged with {n_models} models\")\n",
    "        c_bar.ax.set_yticks([-1, 0, +1])\n",
    "        c_bar.ax.set_yticklabels([\"-1\", \"0\", \"+1\"])\n",
    "\n",
    "    draw_dalitz_contour(axes[1, i], zorder=10)\n",
    "    Z = interpolate_to_grid(alpha_syst_extrema[i])\n",
    "    mesh = axes[1, i].pcolormesh(X, Y, Z, rasterized=True)\n",
    "    mesh.set_clim(vmin=0, vmax=global_max_std)\n",
    "    axes[1, i].set_xlabel(s1_label)\n",
    "    if axes[1, i] is axes[1, -1]:\n",
    "        c_bar = fig.colorbar(mesh, ax=axes[1, i], pad=0.01)\n",
    "        c_bar.ax.set_ylabel(\"maximum absolute difference\\nwith the default model\")\n",
    "plt.show()"
   ]
  },
  {
   "cell_type": "code",
   "execution_count": null,
   "metadata": {
    "jupyter": {
     "source_hidden": true
    },
    "tags": [
     "hide-input",
     "full-width",
     "scroll-input"
    ]
   },
   "outputs": [],
   "source": [
    "fig, axes = plt.subplots(\n",
    "    dpi=200,\n",
    "    figsize=(16.7, 8),\n",
    "    gridspec_kw={\"width_ratios\": [1, 1, 1, 1.18]},\n",
    "    ncols=4,\n",
    "    nrows=2,\n",
    "    sharex=True,\n",
    "    sharey=True,\n",
    ")\n",
    "fig.patch.set_facecolor(\"none\")\n",
    "for ax in axes.flatten():\n",
    "    ax.patch.set_color(\"none\")\n",
    "fig.subplots_adjust(hspace=0.02, wspace=0.02)\n",
    "axes[0, 0].set_ylabel(s2_label)\n",
    "axes[1, 0].set_ylabel(s2_label)\n",
    "\n",
    "syst_intensity_mean = jnp.mean(syst_intensities, axis=0)\n",
    "global_max_mean = jnp.nanmax(jnp.abs(syst_alpha_times_I_mean))\n",
    "global_max_diff = jnp.nanmax(syst_alpha_times_I_extrema / syst_intensity_mean)\n",
    "for i in range(4):\n",
    "    if i != 0:\n",
    "        title = Rf\"$\\alpha_{'xyz'[i - 1]}$\"\n",
    "    else:\n",
    "        title = R\"$\\left|\\vec\\alpha\\right|$\"\n",
    "    axes[0, i].set_title(title)\n",
    "    axes[1, i].set_xlabel(s1_label)\n",
    "\n",
    "    draw_dalitz_contour(axes[0, i], zorder=10)\n",
    "    Z = interpolate_to_grid(syst_alpha_times_I_mean[i])\n",
    "    mesh = axes[0, i].pcolormesh(X, Y, Z, cmap=cm.RdYlGn_r, rasterized=True)\n",
    "    mesh.set_clim(vmin=-global_max_mean, vmax=+global_max_mean)\n",
    "    if axes[0, i] is axes[0, -1]:\n",
    "        c_bar = fig.colorbar(mesh, ax=axes[0, i], pad=0.01)\n",
    "        c_bar.ax.set_ylabel(Rf\"$\\alpha \\cdot I$ averaged with {n_models} models\")\n",
    "\n",
    "    draw_dalitz_contour(axes[1, i], zorder=10)\n",
    "    Z = interpolate_to_grid(syst_alpha_times_I_extrema[i] / syst_intensity_mean)\n",
    "    mesh = axes[1, i].pcolormesh(X, Y, Z, rasterized=True)\n",
    "    mesh.set_clim(vmin=0, vmax=global_max_diff)\n",
    "    if axes[1, i] is axes[1, -1]:\n",
    "        c_bar = fig.colorbar(mesh, ax=axes[1, i], pad=0.01)\n",
    "        c_bar.ax.set_ylabel(\n",
    "            \"maximum absolute difference\\n\"\n",
    "            \"with the default model\\n\"\n",
    "            \"divided by default intensity\"\n",
    "        )\n",
    "plt.show()"
   ]
  },
  {
   "cell_type": "code",
   "execution_count": null,
   "metadata": {
    "jupyter": {
     "source_hidden": true
    },
    "tags": [
     "hide-input",
     "full-width"
    ]
   },
   "outputs": [],
   "source": [
    "fig, axes = plt.subplots(\n",
    "    dpi=200,\n",
    "    figsize=(12, 6.9),\n",
    "    ncols=2,\n",
    "    sharey=True,\n",
    ")\n",
    "fig.patch.set_facecolor(\"none\")\n",
    "for ax in axes.flatten():\n",
    "    ax.patch.set_color(\"none\")\n",
    "fig.suptitle(\"Intensity distribution (model)\", y=0.95)\n",
    "ax1, ax2 = axes\n",
    "ax1.set_xlabel(s1_label)\n",
    "ax2.set_xlabel(s1_label)\n",
    "ax1.set_ylabel(s2_label)\n",
    "\n",
    "Z = interpolate_to_grid(syst_intensity_mean)\n",
    "mesh = ax1.pcolormesh(X, Y, Z, cmap=cm.Reds, rasterized=True)\n",
    "fig.colorbar(mesh, ax=ax1, pad=0.01)\n",
    "draw_dalitz_contour(ax1, width=0.2)\n",
    "ax1.set_title(f\"average of {n_models} models\")\n",
    "\n",
    "Z = interpolate_to_grid(intensity_extrema / syst_intensity_mean)\n",
    "mesh = ax2.pcolormesh(X, Y, Z, rasterized=True)\n",
    "fig.colorbar(mesh, ax=ax2, pad=0.01)\n",
    "draw_dalitz_contour(ax2, width=0.2)\n",
    "ax2.set_title(\"maximum absolute difference\\n\" R\"with the default model (\\%)\")\n",
    "fig.tight_layout()\n",
    "plt.show()"
   ]
  },
  {
   "cell_type": "markdown",
   "metadata": {},
   "source": [
    "## Uncertainty on polarimetry"
   ]
  },
  {
   "cell_type": "markdown",
   "metadata": {},
   "source": [
    "For each bootstrap or alternative model $i$, we compute the angle between each aligned polarimeter vector $\\vec\\alpha_i$ and the one from the default model,  $\\vec\\alpha_0$:\n",
    "\n",
    "$$\n",
    "\\cos\\theta_i = \\frac{\\vec \\alpha_i \\cdot \\vec \\alpha_0}{|\\alpha_i||\\alpha_0|}.\n",
    "$$\n",
    "\n",
    "The solid angle can then be computed as:\n",
    "\n",
    "$$\n",
    "\\delta\\Omega = \\int_0^{2\\pi}\\int_0^{\\theta} \\mathrm{d}\\phi \\, \\mathrm{d}\\cos\\theta = 2\\pi\\left(1-\\cos\\theta\\right).\n",
    "$$\n",
    "\n",
    "The statistical uncertainty is given by taking the standard deviation on the $\\delta\\Omega$ distribution and the systematic uncertainty is given by taking finding $\\theta_\\mathrm{max} = \\max\\theta_i$ and computing $\\delta\\Omega_\\mathrm{max}$ from that."
   ]
  },
  {
   "cell_type": "code",
   "execution_count": null,
   "metadata": {
    "jupyter": {
     "source_hidden": true
    },
    "tags": [
     "hide-input",
     "full-width",
     "scroll-input"
    ]
   },
   "outputs": [],
   "source": [
    "def dot(array1: jax.Array, array2: jax.Array, axis=0) -> jax.Array:\n",
    "    return jnp.sum(array1 * array2, axis=axis)\n",
    "\n",
    "\n",
    "def norm(array: jax.Array, axis=0) -> jax.Array:\n",
    "    return jnp.sqrt(dot(array, array, axis=axis))\n",
    "\n",
    "\n",
    "def compute_theta(polarimetry: jax.Array) -> jax.Array:\n",
    "    return jnp.arccos(\n",
    "        dot(polarimetry, default_polarimetry[:, None])\n",
    "        / (norm(polarimetry) * norm(default_polarimetry))\n",
    "    )\n",
    "\n",
    "\n",
    "def compute_solid_angle(theta: jax.Array) -> jax.Array:\n",
    "    return 2 * jnp.pi * (1 - jnp.cos(theta))\n",
    "\n",
    "\n",
    "stat_theta = compute_theta(stat_polarimetry)\n",
    "syst_theta = compute_theta(syst_polarimetry)\n",
    "assert stat_theta.shape == (n_bootstraps, n_events)\n",
    "assert syst_theta.shape == (n_models, n_events)\n",
    "\n",
    "stat_solid_angle = jnp.nanstd(compute_solid_angle(stat_theta), axis=0)\n",
    "syst_solid_angle = jnp.nanmax(compute_solid_angle(syst_theta), axis=0)\n",
    "\n",
    "\n",
    "def plot_angle_uncertainties(watermark: bool, titles: bool) -> None:\n",
    "    plt.ioff()\n",
    "    fig, axes = plt.subplots(\n",
    "        dpi=200,\n",
    "        figsize=(11, 4),\n",
    "        ncols=2,\n",
    "    )\n",
    "    fig.patch.set_facecolor(\"none\")\n",
    "    for ax in axes.flatten():\n",
    "        ax.patch.set_color(\"none\")\n",
    "    fig.subplots_adjust(wspace=0.3)\n",
    "    ax1, ax2 = axes\n",
    "    if titles:\n",
    "        fig.suptitle(R\"Uncertainty over $\\vec\\alpha$ polar angle\", y=1.04)\n",
    "        ax1.set_title(R\"Statistical \\& systematic\")\n",
    "        ax2.set_title(\"Model\")\n",
    "    for ax in axes:\n",
    "        ax.set_box_aspect(1)\n",
    "        ax.set_xlabel(s1_label)\n",
    "        ax.set_ylabel(s2_label)\n",
    "        draw_dalitz_contour(ax, width=0.2, zorder=10)\n",
    "\n",
    "    Z = interpolate_to_grid(stat_solid_angle)\n",
    "    mesh = ax1.pcolormesh(X, Y, Z, cmap=plt.cm.YlOrRd, rasterized=True)\n",
    "    mesh.set_clim(0, 4 * np.pi)\n",
    "    c_bar = fig.colorbar(mesh, ax=ax1, pad=0.02)\n",
    "    c_bar.ax.set_ylabel(R\"Std. of $\\delta\\Omega$\")\n",
    "    c_bar.ax.set_yticks([0, 2 * np.pi, 4 * np.pi])\n",
    "    c_bar.ax.set_yticklabels([\"$0$\", R\"$2\\pi$\", R\"$4\\pi$\"])\n",
    "\n",
    "    Z = interpolate_to_grid(syst_solid_angle)\n",
    "    mesh = ax2.pcolormesh(X, Y, Z, cmap=plt.cm.YlOrRd, rasterized=True)\n",
    "    mesh.set_clim(0, 4 * np.pi)\n",
    "    c_bar = fig.colorbar(mesh, ax=ax2, pad=0.02)\n",
    "    c_bar.ax.set_ylabel(R\"Max. of $\\delta\\Omega$\")\n",
    "    c_bar.ax.set_yticks([0, 2 * np.pi, 4 * np.pi])\n",
    "    c_bar.ax.set_yticklabels([\"$0$\", R\"$2\\pi$\", R\"$4\\pi$\"])\n",
    "    output_file = \"polarimetry-field-angle-uncertainties\"\n",
    "    if watermark:\n",
    "        output_file += \"-watermark\"\n",
    "        add_watermark_to_uncertainties(ax1)\n",
    "        add_watermark_to_uncertainties(ax2)\n",
    "    if titles:\n",
    "        output_file += \"-with-titles\"\n",
    "    output_path = f\"_static/images/{output_file}.svg\"\n",
    "    fig.savefig(output_path, bbox_inches=\"tight\")\n",
    "    reduce_svg_size(output_path)\n",
    "    if watermark and titles:\n",
    "        plt.show()\n",
    "    plt.close(fig)\n",
    "    plt.ion()\n",
    "\n",
    "\n",
    "def add_watermark_to_uncertainties(ax) -> None:\n",
    "    add_watermark(ax, 0.70, 0.82, fontsize=16)\n",
    "\n",
    "\n",
    "plt.rc(\"font\", size=16)\n",
    "\n",
    "boolean_combinations = list(itertools.product(*2 * [[False, True]]))\n",
    "for watermark, titles in tqdm(boolean_combinations, disable=NO_LOG):\n",
    "    plot_angle_uncertainties(watermark, titles)"
   ]
  },
  {
   "cell_type": "code",
   "execution_count": null,
   "metadata": {
    "jupyter": {
     "source_hidden": true
    },
    "tags": [
     "hide-input",
     "full-width",
     "scroll-input"
    ]
   },
   "outputs": [],
   "source": [
    "stat_alpha_difference = norm(stat_polarimetry - default_polarimetry[:, None])\n",
    "syst_alpha_difference = norm(syst_polarimetry - default_polarimetry[:, None])\n",
    "default_polarimetry_norm = norm(default_polarimetry[:, None])\n",
    "stat_alpha_rel_difference = 100 * stat_alpha_difference / default_polarimetry_norm\n",
    "syst_alpha_rel_difference = 100 * syst_alpha_difference / default_polarimetry_norm\n",
    "assert stat_alpha_rel_difference.shape == (n_bootstraps, n_events)\n",
    "assert syst_alpha_rel_difference.shape == (n_models, n_events)\n",
    "\n",
    "\n",
    "def create_figure(titles: bool):\n",
    "    fig, axes = plt.subplots(\n",
    "        dpi=200,\n",
    "        figsize=(11.5, 4),\n",
    "        ncols=2,\n",
    "    )\n",
    "    fig.patch.set_facecolor(\"none\")\n",
    "    for ax in axes.flatten():\n",
    "        ax.patch.set_color(\"none\")\n",
    "    fig.subplots_adjust(wspace=0.4)\n",
    "    ax1, ax2 = axes\n",
    "    if titles:\n",
    "        fig.suptitle(R\"Uncertainty over $\\left|\\vec\\alpha\\right|$\", y=1.04)\n",
    "        ax1.set_title(R\"Statistical \\& systematic\")\n",
    "        ax2.set_title(\"Model\")\n",
    "    for ax in axes:\n",
    "        ax.set_box_aspect(1)\n",
    "        ax.set_xlabel(s1_label)\n",
    "        ax.set_ylabel(s2_label)\n",
    "        draw_dalitz_contour(ax, width=0.2)\n",
    "    return fig, (ax1, ax2)\n",
    "\n",
    "\n",
    "def plot_norm_rel_uncertainties(watermark: bool, titles: bool) -> None:\n",
    "    plt.ioff()\n",
    "    fig, (ax1, ax2) = create_figure(titles)\n",
    "    Z = interpolate_to_grid(jnp.nanstd(stat_alpha_rel_difference, axis=0))\n",
    "    mesh = ax1.pcolormesh(X, Y, Z, cmap=plt.cm.YlOrRd, rasterized=True)\n",
    "    mesh.set_clim(0, 100)\n",
    "    c_bar = fig.colorbar(mesh, ax=ax1, pad=0.02)\n",
    "    c_bar.ax.set_ylabel(\n",
    "        R\"Std. of\"\n",
    "        R\" $\\frac{|\\alpha^{(i)}-\\alpha^\\mathrm{default}|}{|\\alpha^\\mathrm{default}|}$\"\n",
    "    )\n",
    "    c_bar.ax.set_yticks([0, 50, 100])\n",
    "    c_bar.ax.set_yticklabels([R\"0\\%\", R\"50\\%\", R\"100\\%\"])\n",
    "    Z = interpolate_to_grid(jnp.nanmax(syst_alpha_rel_difference, axis=0))\n",
    "    mesh = ax2.pcolormesh(X, Y, Z, cmap=plt.cm.YlOrRd, rasterized=True)\n",
    "    mesh.set_clim(0, 100)\n",
    "    c_bar = fig.colorbar(mesh, ax=ax2, pad=0.02)\n",
    "    c_bar.ax.set_ylabel(\n",
    "        R\"Max. of\"\n",
    "        R\" $\\frac{|\\alpha^{(i)}-\\alpha^\\mathrm{default}|}{|\\alpha^\\mathrm{default}|}$\"\n",
    "    )\n",
    "    c_bar.ax.set_yticks([0, 50, 100])\n",
    "    c_bar.ax.set_yticklabels([R\"0\\%\", R\"50\\%\", R\"100\\%\"])\n",
    "    output_file = \"polarimetry-field-norm-uncertainties-relative\"\n",
    "    if watermark:\n",
    "        output_file += \"-watermark\"\n",
    "        add_watermark_to_uncertainties(ax1)\n",
    "        add_watermark_to_uncertainties(ax2)\n",
    "    if titles:\n",
    "        output_file += \"-with-titles\"\n",
    "    output_path = f\"_static/images/{output_file}.svg\"\n",
    "    fig.savefig(output_path, bbox_inches=\"tight\")\n",
    "    reduce_svg_size(output_path)\n",
    "    if watermark and titles:\n",
    "        plt.show()\n",
    "    plt.close(fig)\n",
    "    plt.ion()\n",
    "\n",
    "\n",
    "def plot_norm_uncertainties(watermark: bool, titles: bool) -> None:\n",
    "    plt.ioff()\n",
    "    vmax = 0.5\n",
    "    fig, (ax1, ax2) = create_figure(titles)\n",
    "    Z = interpolate_to_grid(jnp.nanstd(stat_alpha_difference, axis=0))\n",
    "    mesh = ax1.pcolormesh(X, Y, Z, cmap=plt.cm.YlOrRd, rasterized=True)\n",
    "    c_bar = fig.colorbar(mesh, ax=ax1, pad=0.02)\n",
    "    mesh.set_clim(0, vmax)\n",
    "    c_bar.ax.set_ylabel(R\"Std. of $|\\alpha^{(i)}-\\alpha^\\mathrm{default}|$\")\n",
    "    Z = interpolate_to_grid(jnp.nanmax(syst_alpha_difference, axis=0))\n",
    "    mesh = ax2.pcolormesh(X, Y, Z, cmap=plt.cm.YlOrRd, rasterized=True)\n",
    "    mesh.set_clim(0, vmax)\n",
    "    c_bar = fig.colorbar(mesh, ax=ax2, pad=0.02)\n",
    "    c_bar.ax.set_ylabel(R\"Max. of $|\\alpha^{(i)}-\\alpha^\\mathrm{default}|$\")\n",
    "    output_file = \"polarimetry-field-norm-uncertainties\"\n",
    "    if watermark:\n",
    "        output_file += \"-watermark\"\n",
    "        add_watermark_to_uncertainties(ax1)\n",
    "        add_watermark_to_uncertainties(ax2)\n",
    "    if titles:\n",
    "        output_file += \"-with-titles\"\n",
    "    output_path = f\"_static/images/{output_file}.svg\"\n",
    "    fig.savefig(output_path, bbox_inches=\"tight\")\n",
    "    reduce_svg_size(output_path)\n",
    "    if watermark and titles:\n",
    "        plt.show()\n",
    "    plt.close(fig)\n",
    "    plt.ion()\n",
    "\n",
    "\n",
    "plt.rc(\"font\", size=18)\n",
    "\n",
    "for watermark, titles in tqdm(boolean_combinations, disable=NO_LOG):\n",
    "    plot_norm_rel_uncertainties(watermark, titles)\n",
    "    plot_norm_uncertainties(watermark, titles)"
   ]
  },
  {
   "cell_type": "markdown",
   "metadata": {},
   "source": [
    "## Decay rates"
   ]
  },
  {
   "cell_type": "code",
   "execution_count": null,
   "metadata": {
    "jupyter": {
     "source_hidden": true
    },
    "tags": [
     "remove-cell"
    ]
   },
   "outputs": [],
   "source": [
    "np.testing.assert_almost_equal(\n",
    "    np.array(stat_decay_rates[\"L(1405)\"][:3]),\n",
    "    [0.0799202, 0.0809439, 0.0789926],\n",
    ")\n",
    "np.testing.assert_almost_equal(\n",
    "    np.array(syst_decay_rates[\"L(1405)\"]),\n",
    "    [\n",
    "        0.0777893,\n",
    "        0.0788526,\n",
    "        0.0763691,\n",
    "        0.0777076,\n",
    "        0.0744958,\n",
    "        0.0678732,\n",
    "        0.1078605,\n",
    "        0.0524963,\n",
    "        0.0712318,\n",
    "        0.0619644,\n",
    "        0.0735088,\n",
    "        0.0777114,\n",
    "        0.0581079,\n",
    "        0.0766585,\n",
    "        0.0773498,\n",
    "        0.0759646,\n",
    "        0.0784241,\n",
    "        0.070247,\n",
    "    ],\n",
    ")"
   ]
  },
  {
   "cell_type": "code",
   "execution_count": null,
   "metadata": {
    "jupyter": {
     "source_hidden": true
    },
    "tags": [
     "hide-input"
    ]
   },
   "outputs": [],
   "source": [
    "with open(\"../data/observable-references.yaml\") as f:\n",
    "    data = yaml.load(f, Loader=yaml.SafeLoader)\n",
    "lhcb_values = {\n",
    "    k: tuple(float(v) for v in row.split(\" ± \"))\n",
    "    for k, row in data[default_model_title][\"rate\"].items()\n",
    "}\n",
    "\n",
    "src = R\"\"\"\n",
    "\\begin{array}{l|c|c}\n",
    "\\textbf{Resonance} & \\textbf{Decay rate} & \\textbf{LHCb} \\\\\n",
    "\\hline\n",
    "\"\"\"\n",
    "for resonance in resonances:\n",
    "    ff_statistical = 100 * stat_decay_rates[resonance.name]\n",
    "    ff_systematics = 100 * syst_decay_rates[resonance.name]\n",
    "    ff_default = f\"{ff_systematics[0]:.2f}\"\n",
    "    ff_stat = f\"{ff_statistical.std():.2f}\"\n",
    "    ff_syst_min = f\"{(ff_systematics[1:] - ff_systematics[0]).min():+.2f}\"\n",
    "    ff_syst_max = f\"{(ff_systematics[1:] - ff_systematics[0]).max():+.2f}\"\n",
    "    src += f\"{resonance.latex} & \"\n",
    "    src += Rf\"{ff_default} \\pm {ff_stat}_{{{ff_syst_min}}}^{{{ff_syst_max}}} & \"\n",
    "    lhcb_value, lhcb_stat, lhcb_syst, _ = lhcb_values[resonance.name]\n",
    "    src += Rf\"{lhcb_value} \\pm {lhcb_stat} \\pm {lhcb_syst} \\\\\" \"\\n\"\n",
    "src += R\"\\end{array}\"\n",
    "Latex(src)"
   ]
  },
  {
   "cell_type": "code",
   "execution_count": null,
   "metadata": {
    "jupyter": {
     "source_hidden": true
    },
    "tags": [
     "hide-input",
     "full-width"
    ]
   },
   "outputs": [],
   "source": [
    "alignment = \"c\".join(\"\" for _ in range(n_models) if i)\n",
    "names = \" & \".join(Rf\"\\textbf{{{i}}}\" for i in range(n_models) if i)\n",
    "src = Rf\"\"\"\n",
    "$$\n",
    "\\begin{{array}}{{l|{alignment}}}\n",
    "  \\textbf{{Resonance}} & {names} \\\\\n",
    "  \\hline\n",
    "\"\"\"\n",
    "for resonance in resonances:\n",
    "    ff_systematics = 100 * syst_decay_rates[resonance.name]\n",
    "    src += f\"  {resonance.latex:13s}\"\n",
    "    for ff_model in ff_systematics[1:]:\n",
    "        diff = f\"{ff_model - ff_systematics[0]:+.2f}\"\n",
    "        if ff_model == ff_systematics[1:].min():\n",
    "            src += Rf\" & \\color{{blue}}{{{diff}}}\"\n",
    "        elif ff_model == ff_systematics[1:].max():\n",
    "            src += Rf\" & \\color{{red}}{{{diff}}}\"\n",
    "        else:\n",
    "            src += f\" & {diff}\"\n",
    "    src += R\" \\\\\" \"\\n\"\n",
    "src += \"\"\"\\\n",
    "\\\\end{array}\n",
    "$$\n",
    "\"\"\"\n",
    "for i, title in enumerate(models):\n",
    "    src += f\"\\n- **{i}**: {title}\"\n",
    "Markdown(src)"
   ]
  },
  {
   "cell_type": "code",
   "execution_count": null,
   "metadata": {
    "jupyter": {
     "source_hidden": true
    },
    "tags": [
     "hide-input",
     "scroll-input"
    ]
   },
   "outputs": [],
   "source": [
    "def plot_violin_decay_rates(decay_rates: dict[str, jnp.ndarray], typ: str):\n",
    "    colors = dict(  # https://stackoverflow.com/a/44727682\n",
    "        K=\"#d62728\",  # red\n",
    "        L=\"#1f77b4\",  # blue\n",
    "        D=\"#2ca02c\",  # green\n",
    "    )\n",
    "    decay_rate_str = \"<i>I</i><sub>sub</sub>⧸<i>I</i><sub>tot</sub>\"\n",
    "    if typ == \"systematics\":\n",
    "        hovertemplate = f\"<b>%{{text}}</b><br>{decay_rate_str} = %{{y:.2f}}%\"\n",
    "        identifiers = [\"<br>\".join(wrap(t, width=60)) for t in models]\n",
    "    else:\n",
    "        hovertemplate = f\"{decay_rate_str} = %{{y:.2f}}% (bootstrap %{{text}})\"\n",
    "        identifiers = [str(i) for i in range(n_bootstraps)]\n",
    "    fig = go.Figure()\n",
    "    for i, (resonance, decay_rate) in enumerate(decay_rates.items()):\n",
    "        decay_rate_1000 = 100 * decay_rate\n",
    "        subsystem_id = resonance[0]\n",
    "        trace = go.Box(\n",
    "            boxpoints=\"all\",\n",
    "            fillcolor=\"rgba(0,0,0,0)\",\n",
    "            hovertemplate=hovertemplate,\n",
    "            line_color=\"rgba(0,0,0,0)\",\n",
    "            marker_color=colors[subsystem_id],\n",
    "            name=unicodeitplus.replace(resonance),\n",
    "            text=identifiers,\n",
    "            y=decay_rate_1000,\n",
    "        )\n",
    "        fig.add_trace(trace)\n",
    "        default_decay_rate = 100 * stat_decay_rates[resonance][0]\n",
    "        n_digits = int(np.ceil(np.log10(default_decay_rate)))\n",
    "        fig.add_annotation(\n",
    "            x=i,\n",
    "            y=np.median(decay_rate_1000),\n",
    "            xshift=+20 if n_digits > 1 else +13,\n",
    "            font_color=colors[subsystem_id],\n",
    "            font_size=12,\n",
    "            showarrow=False,\n",
    "            text=format_average(resonance),\n",
    "        )\n",
    "    fig.update_layout(\n",
    "        font=dict(size=18),\n",
    "        height=700,\n",
    "        paper_bgcolor=\"rgba(0, 0, 0, 0)\",\n",
    "        showlegend=False,\n",
    "        title=f\"<b>{typ.title()}</b> distribution of decay rates</i>\",\n",
    "        xaxis_title=\"Resonance\",\n",
    "        yaxis_title=\"Decay rate (%)\",\n",
    "    )\n",
    "    fig.update_xaxes(tickangle=45)\n",
    "    fig.show()\n",
    "    fig.update_layout(font=dict(size=24), width=1200)\n",
    "    fig.write_image(f\"_static/images/decay-rates-{typ.lower()}.svg\")\n",
    "\n",
    "\n",
    "def format_average(resonance: str) -> str:\n",
    "    stat_decay_rate = 100 * stat_decay_rates[resonance]\n",
    "    syst_decay_rate = 100 * syst_decay_rates[resonance]\n",
    "    diff = syst_decay_rate[1:] - syst_decay_rate[0]\n",
    "    mean = syst_decay_rate[0]\n",
    "    std = stat_decay_rate.std()\n",
    "    return f\"{diff.max():+.2f}<br><b>{mean:.2f}</b>±{std:.2f}<br>{diff.min():+.2f}\""
   ]
  },
  {
   "cell_type": "code",
   "execution_count": null,
   "metadata": {
    "tags": [
     "hide-input",
     "full-width"
    ]
   },
   "outputs": [],
   "source": [
    "plot_violin_decay_rates(stat_decay_rates, typ=\"statistical\")"
   ]
  },
  {
   "cell_type": "code",
   "execution_count": null,
   "metadata": {
    "tags": [
     "hide-input",
     "full-width"
    ]
   },
   "outputs": [],
   "source": [
    "plot_violin_decay_rates(syst_decay_rates, typ=\"systematics\")"
   ]
  },
  {
   "cell_type": "markdown",
   "metadata": {},
   "source": [
    "## Average polarimetry values"
   ]
  },
  {
   "cell_type": "markdown",
   "metadata": {},
   "source": [
    "The components of the **averaged polarimeter vector** $\\overline{\\alpha}$ are defined as:\n",
    "\n",
    "$$\n",
    "\\overline{\\alpha}_j = \\int I_0\\left(\\tau\\right) \\alpha_j\\left(\\tau\\right) \\mathrm{d}^n \\tau \\; \\big / \\int I_0\\left(\\tau\\right)\\,\\mathrm{d}^n \\tau\n",
    "$$\n",
    "\n",
    "The averages of the norm of $\\vec\\alpha$ are computed as follows:\n",
    "- $\\left|\\overline{\\alpha}\\right| = \\sqrt{\\overline{\\alpha_x}^2+\\overline{\\alpha_y}^2+\\overline{\\alpha_z}^2}$, with the statistical uncertainties added in quadrature and the systematic uncertainties by taking the same formula on the extrema values of each $\\overline{\\alpha_j}$\n",
    "- $\\overline{\\left|\\alpha\\right|} = \\sqrt{\\int I_0\\left(\\tau\\right) \\left|\\vec\\alpha\\left(\\tau\\right)\\right|^2 \\mathrm{d}^n \\tau \\; \\big / \\int I_0\\left(\\tau\\right)\\,\\mathrm{d}^n \\tau}$"
   ]
  },
  {
   "cell_type": "code",
   "execution_count": null,
   "metadata": {
    "jupyter": {
     "source_hidden": true
    },
    "tags": [
     "hide-input",
     "scroll-input"
    ]
   },
   "outputs": [],
   "source": [
    "def compute_weighted_average(v: jax.Array, weights: jax.Array) -> jax.Array:\n",
    "    return jnp.nansum(v * weights, axis=-1) / jnp.nansum(weights, axis=-1)\n",
    "\n",
    "\n",
    "def compute_polar_coordinates(cartesian_vector: jax.Array) -> jax.Array:\n",
    "    x, y, z = cartesian_vector\n",
    "    norm = jnp.sqrt(jnp.sum(cartesian_vector**2, axis=0))\n",
    "    theta = np.arccos(z / norm)\n",
    "    phi = np.pi - np.arctan2(y, -x)\n",
    "    return jnp.array([norm, theta, phi])\n",
    "\n",
    "\n",
    "stat_weighted_alpha_norm = jnp.sqrt(\n",
    "    compute_weighted_average(stat_polarimetry_norm**2, weights=stat_intensities)\n",
    ")\n",
    "stat_weighted_alpha = compute_weighted_average(\n",
    "    stat_polarimetry,\n",
    "    weights=stat_intensities,\n",
    ")\n",
    "stat_weighted_alpha_polar = compute_polar_coordinates(stat_weighted_alpha)\n",
    "assert stat_weighted_alpha_norm.shape == (n_bootstraps,)\n",
    "assert stat_weighted_alpha.shape == (3, n_bootstraps)\n",
    "assert stat_weighted_alpha_polar.shape == (3, n_bootstraps)\n",
    "\n",
    "syst_weighted_alpha_norm = jnp.sqrt(\n",
    "    compute_weighted_average(syst_polarimetry_norm**2, weights=syst_intensities)\n",
    ")\n",
    "syst_weighted_alpha = compute_weighted_average(\n",
    "    syst_polarimetry,\n",
    "    weights=syst_intensities,\n",
    ")\n",
    "syst_weighted_alpha_polar = compute_polar_coordinates(syst_weighted_alpha)\n",
    "assert syst_weighted_alpha_norm.shape == (n_models,)\n",
    "assert syst_weighted_alpha.shape == (3, n_models)\n",
    "assert syst_weighted_alpha_polar.shape == (3, n_models)\n",
    "\n",
    "default_weighted_alpha_norm = syst_weighted_alpha_norm[0]\n",
    "default_weighted_alpha = syst_weighted_alpha[:, 0]\n",
    "default_weighted_alpha_polar = syst_weighted_alpha_polar[:, 0]\n",
    "\n",
    "syst_weighted_alpha_norm_diff = syst_weighted_alpha_norm - default_weighted_alpha_norm\n",
    "syst_weighted_alpha_diff = (syst_weighted_alpha.T - default_weighted_alpha).T\n",
    "syst_weighted_alpha_diff_polar = (\n",
    "    syst_weighted_alpha_polar.T - default_weighted_alpha_polar\n",
    ").T\n",
    "\n",
    "stat_weighted_alpha_std = stat_weighted_alpha.std(axis=1)\n",
    "syst_weighted_alpha_min = syst_weighted_alpha_diff.min(axis=1)\n",
    "syst_weighted_alpha_max = syst_weighted_alpha_diff.max(axis=1)\n",
    "stat_weighted_alpha_polar_std = stat_weighted_alpha_polar.std(axis=1)\n",
    "syst_weighted_alpha_polar_min = syst_weighted_alpha_diff_polar.min(axis=1)\n",
    "syst_weighted_alpha_polar_max = syst_weighted_alpha_diff_polar.max(axis=1)"
   ]
  },
  {
   "cell_type": "markdown",
   "metadata": {},
   "source": [
    "**Cartesian coordinates**:"
   ]
  },
  {
   "cell_type": "code",
   "execution_count": null,
   "metadata": {
    "jupyter": {
     "source_hidden": true
    },
    "tags": [
     "hide-input",
     "scroll-input"
    ]
   },
   "outputs": [],
   "source": [
    "def render_cartesian_uncertainties(\n",
    "    value, stat, syst_min, syst_max, plus: bool = True\n",
    ") -> str:\n",
    "    value *= 1e3\n",
    "    stat *= 1e3\n",
    "    syst_min *= 1e3\n",
    "    syst_max *= 1e3\n",
    "    val = f\"{value:+.1f}\" if plus else f\"{value:.1f}\"\n",
    "    stat = f\"{stat:.1f}\"\n",
    "    syst_min = f\"-{abs(syst_min):.1f}\"\n",
    "    syst_max = f\"+{abs(syst_max):.1f}\"\n",
    "    return (\n",
    "        Rf\"\\left({val} \\pm {stat}_{{{syst_min}}}^{{{syst_max}}} \\right) \\times\"\n",
    "        R\" 10^{-3}\"\n",
    "    )\n",
    "\n",
    "\n",
    "src = R\"\"\"\n",
    "\\begin{array}{ccr}\n",
    "\"\"\"\n",
    "for i in range(3):\n",
    "    value = render_cartesian_uncertainties(\n",
    "        default_weighted_alpha[i],\n",
    "        stat_weighted_alpha_std[i],\n",
    "        syst_weighted_alpha_min[i],\n",
    "        syst_weighted_alpha_max[i],\n",
    "    )\n",
    "    src += Rf\"  \\overline{{\\alpha_{'xyz'[i]}}} & = & {value} \\\\\" \"\\n\"\n",
    "\n",
    "value = render_cartesian_uncertainties(\n",
    "    default_weighted_alpha_norm,\n",
    "    stat_weighted_alpha_norm.std(),\n",
    "    syst_weighted_alpha_norm_diff.min(),\n",
    "    syst_weighted_alpha_norm_diff.max(),\n",
    "    plus=False,\n",
    ")\n",
    "src += Rf\"  \\overline{{\\left|\\alpha\\right|}} & = & {value} \\\\\"\n",
    "src += R\"\\end{array}\"\n",
    "Latex(src)"
   ]
  },
  {
   "cell_type": "markdown",
   "metadata": {},
   "source": [
    "**Polar coordinates**:\n",
    "\n",
    "$$\n",
    "\\begin{array}{lcl}\n",
    "\\theta\\left(\\vec\\alpha\\right) &=& \\arccos\\left(\\alpha_z \\, \\big/ \\left|\\alpha\\right|\\right) \\\\\n",
    "\\phi\\left(\\vec\\alpha\\right) &=& \\pi - \\mathrm{atan2}\\left(\\alpha_y, -\\alpha_x\\right)\n",
    "\\end{array}\n",
    "$$"
   ]
  },
  {
   "cell_type": "code",
   "execution_count": null,
   "metadata": {
    "jupyter": {
     "source_hidden": true
    },
    "tags": [
     "hide-input",
     "scroll-input"
    ]
   },
   "outputs": [],
   "source": [
    "def render_radian_angle_uncertainties(value, stat, syst_min, syst_max) -> str:\n",
    "    val = f\"{value:+.2f}\"\n",
    "    stat = f\"{stat:.2f}\"\n",
    "    syst_min = f\"-{abs(syst_min):.2f}\"\n",
    "    syst_max = f\"+{abs(syst_max):.2f}\"\n",
    "    return Rf\"{val} \\pm {stat}_{{{syst_min}}}^{{{syst_max}}}\\;\\mathrm{{rad}}\"\n",
    "\n",
    "\n",
    "def render_angle_uncertainties(value, stat, syst_min, syst_max) -> str:\n",
    "    value /= np.pi\n",
    "    stat /= np.pi\n",
    "    syst_min /= np.pi\n",
    "    syst_max /= np.pi\n",
    "    val = f\"{value:+.3f}\"\n",
    "    stat = f\"{stat:.3f}\"\n",
    "    syst_min = f\"-{abs(syst_min):.3f}\"\n",
    "    syst_max = f\"+{abs(syst_max):.3f}\"\n",
    "    return Rf\"\\left({val} \\pm {stat}_{{{syst_min}}}^{{{syst_max}}} \\right) \\times \\pi\"\n",
    "\n",
    "\n",
    "src = R\"\"\"\n",
    "\\begin{array}{ccl}\n",
    "\"\"\"\n",
    "labels = [\n",
    "    R\"\\left|\\overline{\\alpha}\\right|\",\n",
    "    R\"\\theta\\left(\\overline{\\alpha}\\right)\",\n",
    "    R\"\\phi\\left(\\overline{\\alpha}\\right)\",\n",
    "]\n",
    "for i, label in enumerate(labels):\n",
    "    renderer = (\n",
    "        render_cartesian_uncertainties if i == 0 else render_radian_angle_uncertainties\n",
    "    )\n",
    "    args = (\n",
    "        default_weighted_alpha_polar[i],\n",
    "        stat_weighted_alpha_polar_std[i],\n",
    "        syst_weighted_alpha_polar_min[i],\n",
    "        syst_weighted_alpha_polar_max[i],\n",
    "    )\n",
    "    src += Rf\"  {label} & = & {renderer(*args)} \\\\\" \"\\n\"\n",
    "    if i > 0:\n",
    "        src += Rf\"  & = & {render_angle_uncertainties(*args)} \\\\\" \"\\n\"\n",
    "\n",
    "src += R\"\\end{array}\"\n",
    "Latex(src)"
   ]
  },
  {
   "cell_type": "markdown",
   "metadata": {},
   "source": [
    "Averaged polarimeter values for each model (and the difference with the default model):"
   ]
  },
  {
   "cell_type": "code",
   "execution_count": null,
   "metadata": {
    "jupyter": {
     "source_hidden": true
    },
    "tags": [
     "hide-input"
    ]
   },
   "outputs": [],
   "source": [
    "src = R\"\"\"\n",
    "\\begin{array}{r|rrrr|rrrr}\n",
    "  \\textbf{Model}\n",
    "  & \\overline{\\alpha}_x & \\overline{\\alpha}_y & \\overline{\\alpha}_z & \\overline{\\left|\\alpha\\right|}\n",
    "  & \\Delta\\overline{\\alpha}_x & \\Delta\\overline{\\alpha}_y & \\Delta\\overline{\\alpha}_z\n",
    "  & \\Delta\\overline{\\left|\\alpha\\right|} \\\\\n",
    "  \\hline\n",
    "\"\"\"\n",
    "for i, title in enumerate(models):\n",
    "    α = 1e3 * syst_weighted_alpha[:, i]\n",
    "    abs_α = 1e3 * syst_weighted_alpha_norm[i]\n",
    "    Δα = 1e3 * syst_weighted_alpha_diff[:, i]\n",
    "    abs_Δα = 1e3 * syst_weighted_alpha_norm_diff[i]\n",
    "    src += Rf\"  \\textbf{{{i}}}\"\n",
    "    src += Rf\"  & {α[0]:+.1f} & {α[1]:+.1f} & {α[2]:+.1f} & {abs_α:.1f}\"\n",
    "    if i != 0:\n",
    "        src += Rf\"  & {Δα[0]:+.1f} & {Δα[1]:+.1f} & {Δα[2]:+.1f} & {abs_Δα:+.1f}\"\n",
    "    src += R\"  \\\\\" \"\\n\"\n",
    "    del i, title, α, abs_α, Δα, abs_Δα\n",
    "src += R\"\\end{array}\"\n",
    "Latex(src)"
   ]
  },
  {
   "cell_type": "code",
   "execution_count": null,
   "metadata": {
    "jupyter": {
     "source_hidden": true
    },
    "tags": [
     "hide-input"
    ]
   },
   "outputs": [],
   "source": [
    "src = R\"\"\"\n",
    "\\begin{array}{r|rrr|rrr}\n",
    "  \\textbf{Model}\n",
    "  & 10^3 \\cdot \\left|\\overline{\\alpha}\\right|\n",
    "  & \\theta\\left(\\overline{\\alpha}\\right) / \\pi\n",
    "  & \\phi\\left(\\overline{\\alpha}\\right) / \\pi\n",
    "  & 10^3 \\cdot \\Delta\\left|\\overline{\\alpha}\\right|\n",
    "  & \\Delta\\theta\\left(\\overline{\\alpha}\\right) / \\pi\n",
    "  & \\Delta\\phi\\left(\\overline{\\alpha}\\right) / \\pi \\\\\n",
    "  \\hline\n",
    "\"\"\"\n",
    "for i, title in enumerate(models):\n",
    "    α, θ, φ = syst_weighted_alpha_polar[:, i]\n",
    "    Δα, Δθ, Δφ = syst_weighted_alpha_diff_polar[:, i]\n",
    "    src += Rf\"  \\textbf{{{i}}}\"\n",
    "    src += Rf\"  & {1e3 * α:+.1f} & {θ / np.pi:+.3f} & {φ / np.pi:+.3f}\"\n",
    "    if i != 0:\n",
    "        src += Rf\"  & {1e3 * Δα:+.1f} & {Δθ / np.pi:+.3f} & {Δφ / np.pi:+.3f}\"\n",
    "    src += R\"  \\\\\" \"\\n\"\n",
    "    del i, title, α, θ, φ, Δα, Δθ, Δφ\n",
    "src += R\"\\end{array}\"\n",
    "Latex(src)"
   ]
  },
  {
   "cell_type": "markdown",
   "metadata": {},
   "source": [
    ":::{tip}\n",
    "These values can be downloaded in serialized JSON format under {ref}`uncertainties:Exported distributions`.\n",
    ":::"
   ]
  },
  {
   "cell_type": "code",
   "execution_count": null,
   "metadata": {
    "jupyter": {
     "source_hidden": true
    },
    "tags": [
     "hide-input",
     "full-width",
     "scroll-input"
    ]
   },
   "outputs": [],
   "source": [
    "alpha_x_reversed = syst_weighted_alpha[0, ::-1]\n",
    "alpha_y_reversed = syst_weighted_alpha[1, ::-1]\n",
    "alpha_z_reversed = syst_weighted_alpha[2, ::-1]\n",
    "alpha_norm_reversed = syst_weighted_alpha_polar[0, ::-1]\n",
    "alpha_theta_reversed = syst_weighted_alpha_polar[1, ::-1]\n",
    "alpha_phi_reversed = syst_weighted_alpha_polar[2, ::-1]\n",
    "marker_options = dict(\n",
    "    color=(n_models - 1) * [\"blue\"] + [\"red\"],\n",
    "    size=(n_models - 1) * [7] + [10],\n",
    "    opacity=0.7,\n",
    ")\n",
    "model_titles_reversed = [\n",
    "    \"<br>\".join(wrap(title, width=60)) for title in reversed(models)\n",
    "]\n",
    "\n",
    "fig = make_subplots(cols=2, shared_yaxes=True)\n",
    "fig.add_trace(\n",
    "    go.Scatter(\n",
    "        x=alpha_phi_reversed,\n",
    "        y=alpha_theta_reversed,\n",
    "        hovertemplate=\"<b>%{text}</b><br>\"\n",
    "        + \"ϕ(ɑ̅) = %{x:.3f}, \"\n",
    "        + \"θ(ɑ̅) = %{y:.3f}\"\n",
    "        + \"<extra></extra>\",  # hide trace box\n",
    "        mode=\"markers\",\n",
    "        marker=marker_options,\n",
    "        text=model_titles_reversed,\n",
    "    ),\n",
    "    col=1,\n",
    "    row=1,\n",
    ")\n",
    "fig.add_trace(\n",
    "    go.Scatter(\n",
    "        x=alpha_norm_reversed,\n",
    "        y=alpha_theta_reversed,\n",
    "        hovertemplate=\"<b>%{text}</b><br>\"\n",
    "        + \"|ɑ̅| = %{x:.3f}, \"\n",
    "        + \"θ(ɑ̅) = %{y:.3f}\"\n",
    "        + \"<extra></extra>\",  # hide trace box\n",
    "        mode=\"markers\",\n",
    "        marker=marker_options,\n",
    "        text=model_titles_reversed,\n",
    "    ),\n",
    "    col=2,\n",
    "    row=1,\n",
    ")\n",
    "fig.update_layout(\n",
    "    height=600,\n",
    "    paper_bgcolor=\"rgba(0, 0, 0, 0)\",\n",
    "    showlegend=False,\n",
    "    title_text=\"Averaged ɑ̅ <b>systematics</b> distribution (polar)\",\n",
    "    xaxis=dict(\n",
    "        title=\"ϕ(ɑ̅)\",\n",
    "        tickmode=\"array\",\n",
    "        tickvals=np.array([0.9, 0.95, 1, 1.05]) * np.pi,\n",
    "        ticktext=[\"0.9 π\", \"0.95 π\", \"π\", \"1.05 π\"],\n",
    "    ),\n",
    "    yaxis=dict(\n",
    "        title=\"θ(ɑ̅)\",\n",
    "        tickmode=\"array\",\n",
    "        tickvals=np.array([0.90, 0.91, 0.92, 0.93, 0.94, 0.95]) * np.pi,\n",
    "        ticktext=[\"0.90 π\", \"0.91 π\", \"0.92 π\", \"0.93 π\", \"0.94 π\", \"0.95 π\"],\n",
    "    ),\n",
    "    xaxis2=dict(title=\"|ɑ̅|\"),\n",
    ")\n",
    "fig.show()\n",
    "\n",
    "fig = go.Figure(\n",
    "    data=go.Scatter3d(\n",
    "        x=alpha_x_reversed,\n",
    "        y=alpha_y_reversed,\n",
    "        z=alpha_z_reversed,\n",
    "        hovertemplate=\"<b>%{text}</b><br>\"\n",
    "        + \"ɑ̅<sub>x</sub> = %{x:.3f}, \"\n",
    "        + \"ɑ̅<sub>y</sub> = %{y:.3f}, \"\n",
    "        + \"ɑ̅<sub>z</sub> = %{z:.3f}\"\n",
    "        + \"<extra></extra>\",  # hide trace box\n",
    "        mode=\"markers\",\n",
    "        marker=marker_options,\n",
    "        text=model_titles_reversed,\n",
    "    ),\n",
    ")\n",
    "fig.update_layout(\n",
    "    width=700,\n",
    "    height=700,\n",
    "    paper_bgcolor=\"rgba(0, 0, 0, 0)\",\n",
    "    scene=dict(\n",
    "        aspectmode=\"cube\",\n",
    "        xaxis_title=\"ɑ̅<sub>x</sub>\",\n",
    "        yaxis_title=\"ɑ̅<sub>y</sub>\",\n",
    "        zaxis_title=\"ɑ̅<sub>z</sub>\",\n",
    "    ),\n",
    "    showlegend=False,\n",
    "    title_text=R\"Average ɑ̅ <b>systematics</b> distribution (cartesian)\",\n",
    ")\n",
    "fig.show()"
   ]
  },
  {
   "cell_type": "code",
   "execution_count": null,
   "metadata": {
    "jupyter": {
     "source_hidden": true
    },
    "tags": [
     "hide-input",
     "scroll-input"
    ]
   },
   "outputs": [],
   "source": [
    "def axis_formatter(decimals: int = 10):\n",
    "    # https://gist.github.com/taxus-d/aa69e43c3d8b804864ede4a8c056e9cd\n",
    "    def formatter(val, pos) -> str:\n",
    "        fraction = np.round(val / np.pi, decimals)\n",
    "        if fraction == 1:\n",
    "            return R\"$\\pi$\"\n",
    "        return Rf\"${fraction:g} \\pi$\"\n",
    "\n",
    "    return formatter\n",
    "\n",
    "\n",
    "plt.rc(\"font\", size=13)\n",
    "fig, axes = plt.subplots(figsize=(7.5, 2.6), ncols=2, sharey=True)\n",
    "fig.subplots_adjust(bottom=0, left=0, right=1, top=1, wspace=0.05)\n",
    "fig.patch.set_facecolor(\"none\")\n",
    "for ax in axes:\n",
    "    ax.patch.set_facecolor(\"none\")\n",
    "\n",
    "norm, theta, phi = default_weighted_alpha_polar\n",
    "ax1, ax2 = axes\n",
    "ax1.set_xlabel(R\"$\\phi\\left(\\overline{\\alpha}\\right)$\")\n",
    "ax1.set_ylabel(R\"$\\theta\\left(\\overline{\\alpha}\\right)$\")\n",
    "ax2.set_xlabel(R\"$\\left|\\overline{\\alpha}\\right|$\")\n",
    "ax1.xaxis.set_major_locator(MultipleLocator(base=0.05 * np.pi))\n",
    "ax1.xaxis.set_major_formatter(FuncFormatter(axis_formatter(decimals=2)))\n",
    "ax1.yaxis.set_major_locator(MultipleLocator(base=0.005 * np.pi))\n",
    "ax1.yaxis.set_major_formatter(FuncFormatter(axis_formatter(decimals=3)))\n",
    "ax1.scatter(\n",
    "    edgecolors=\"none\",\n",
    "    x=stat_weighted_alpha_polar[2],  # phi\n",
    "    y=stat_weighted_alpha_polar[1],  # theta\n",
    "    s=10,\n",
    ")\n",
    "ax1.scatter(\n",
    "    marker=\"+\",\n",
    "    x=syst_weighted_alpha_polar[2][1:],  # phi\n",
    "    y=syst_weighted_alpha_polar[1][1:],  # theta\n",
    "    s=20,\n",
    ")\n",
    "ax2.scatter(\n",
    "    edgecolors=\"none\",\n",
    "    x=stat_weighted_alpha_polar[0],  # norm\n",
    "    y=stat_weighted_alpha_polar[1],  # theta\n",
    "    label=\"Bootstraps\",\n",
    "    s=10,\n",
    ")\n",
    "ax2.scatter(\n",
    "    marker=\"+\",\n",
    "    x=syst_weighted_alpha_polar[0][1:],  # norm\n",
    "    y=syst_weighted_alpha_polar[1][1:],  # theta\n",
    "    label=\"Alternative models\",\n",
    "    s=20,\n",
    ")\n",
    "star_style = dict(c=\"#BB5566\", edgecolors=\"none\", s=100, marker=\"*\")\n",
    "ax1.scatter(phi, theta, **star_style)\n",
    "ax2.scatter(norm, theta, **star_style, label=\"Default model\")\n",
    "ax1.text(\n",
    "    0.02,\n",
    "    0.97,\n",
    "    Rf\"$\\left({norm:.3f}, {theta / np.pi:+.3f}\\pi, {phi / np.pi:+.3f}\\pi\\right)$\",\n",
    "    color=\"#BB5566\",\n",
    "    ha=\"left\",\n",
    "    transform=ax1.transAxes,\n",
    "    va=\"top\",\n",
    ")\n",
    "ax2.legend(\n",
    "    framealpha=1,\n",
    "    loc=\"upper left\",\n",
    "    handlelength=1,\n",
    "    handletextpad=0.5,\n",
    ")\n",
    "\n",
    "output_path = \"_static/images/polarimetry-correlations.svg\"\n",
    "fig.savefig(output_path, bbox_inches=\"tight\")\n",
    "plt.show()"
   ]
  },
  {
   "cell_type": "code",
   "execution_count": null,
   "metadata": {
    "jupyter": {
     "source_hidden": true
    },
    "tags": [
     "hide-input"
    ]
   },
   "outputs": [],
   "source": [
    "def plot_correlation_matrix_polar(matrix, ax):\n",
    "    ax.set_box_aspect(1)\n",
    "    ax.matshow(matrix, cmap=cm.coolwarm, vmin=-1, vmax=+1)\n",
    "    for i, row in enumerate(matrix):\n",
    "        for j, value in enumerate(row):\n",
    "            ax.text(i, j, f\"{value:.3f}\", ha=\"center\", va=\"center\")\n",
    "    tick_labels = [\n",
    "        R\"$\\left|\\overline{\\alpha}\\right|$\",\n",
    "        R\"$\\theta\\left(\\overline{\\alpha}\\right)$\",\n",
    "        R\"$\\phi\\left(\\overline{\\alpha}\\right)$\",\n",
    "    ]\n",
    "    ticks = list(range(3))\n",
    "    ax.set_xticks(ticks)\n",
    "    ax.set_xticklabels(tick_labels)\n",
    "    ax.set_yticks(ticks)\n",
    "    ax.set_yticklabels(tick_labels)\n",
    "\n",
    "\n",
    "assert stat_weighted_alpha.shape == (3, n_bootstraps)\n",
    "assert syst_weighted_alpha.shape == (3, n_models)\n",
    "\n",
    "fig, axes = plt.subplots(figsize=(9, 5), ncols=2)\n",
    "fig.patch.set_facecolor(\"none\")\n",
    "for ax in axes.flatten():\n",
    "    ax.patch.set_color(\"none\")\n",
    "fig.suptitle(R\"Correlation matrices for $\\vec{\\overline{\\alpha}}$ (\\textbf{polar})\")\n",
    "ax1, ax2 = axes\n",
    "ax1.set_title(R\"\\textbf{statistics}\")\n",
    "ax2.set_title(R\"\\textbf{systematics}\")\n",
    "plot_correlation_matrix_polar(np.corrcoef(stat_weighted_alpha_polar), ax1)\n",
    "plot_correlation_matrix_polar(np.corrcoef(syst_weighted_alpha_polar), ax2)\n",
    "output_path = \"_static/images/correlation-matrices.svg\"\n",
    "fig.savefig(output_path, bbox_inches=\"tight\")\n",
    "reduce_svg_size(output_path)\n",
    "plt.show()"
   ]
  },
  {
   "cell_type": "code",
   "execution_count": null,
   "metadata": {
    "jupyter": {
     "source_hidden": true
    },
    "tags": [
     "hide-input"
    ]
   },
   "outputs": [],
   "source": [
    "def plot_correlation_matrix(matrix, ax):\n",
    "    ax.set_box_aspect(1)\n",
    "    ax.matshow(matrix, cmap=cm.coolwarm, vmin=-1, vmax=+1)\n",
    "    for i, row in enumerate(matrix):\n",
    "        for j, value in enumerate(row):\n",
    "            ax.text(i, j, f\"{value:.3f}\", ha=\"center\", va=\"center\")\n",
    "    ticks = list(range(3))\n",
    "    tick_labels = [Rf\"$\\overline{{\\alpha}}_{i}$\" for i in \"xyz\"]\n",
    "    ax.set_xticks(ticks)\n",
    "    ax.set_xticklabels(tick_labels)\n",
    "    ax.set_yticks(ticks)\n",
    "    ax.set_yticklabels(tick_labels)\n",
    "\n",
    "\n",
    "assert stat_weighted_alpha.shape == (3, n_bootstraps)\n",
    "assert syst_weighted_alpha.shape == (3, n_models)\n",
    "\n",
    "fig, axes = plt.subplots(figsize=(9, 5), ncols=2)\n",
    "fig.patch.set_facecolor(\"none\")\n",
    "for ax in axes.flatten():\n",
    "    ax.patch.set_color(\"none\")\n",
    "fig.suptitle(R\"Correlation matrices for $\\vec{\\overline{\\alpha}}$ (\\textbf{cartesian})\")\n",
    "ax1, ax2 = axes\n",
    "ax1.set_title(R\"\\textbf{statistical \\& systematic}\")\n",
    "ax2.set_title(\"model\", fontweight=\"bold\")\n",
    "plot_correlation_matrix(np.corrcoef(stat_weighted_alpha), ax1)\n",
    "plot_correlation_matrix(np.corrcoef(syst_weighted_alpha), ax2)\n",
    "output_path = \"_static/images/correlation-matrices.svg\"\n",
    "fig.savefig(output_path, bbox_inches=\"tight\")\n",
    "reduce_svg_size(output_path)\n",
    "plt.show()"
   ]
  },
  {
   "cell_type": "markdown",
   "metadata": {},
   "source": [
    ":::{only} latex\n",
    "```{container} full-width\n",
    "{{ FIG_CORRELATION_STAT }}\n",
    "{{ FIG_CORRELATION_SYST }}\n",
    "{{ FIG_CORRELATION_MAT }}\n",
    "```\n",
    ":::\n",
    "\n",
    ":::{tip}\n",
    "A potential explanation for the $xz$-correlation may be found in Section&nbsp;{ref}`alpha-xz-correlations-per-resonance`.\n",
    ":::"
   ]
  },
  {
   "cell_type": "markdown",
   "metadata": {},
   "source": [
    "(exported-distributions)=\n",
    "## Exported distributions"
   ]
  },
  {
   "cell_type": "code",
   "execution_count": null,
   "metadata": {
    "jupyter": {
     "source_hidden": true
    },
    "mystnb": {
     "code_prompt_show": "Export averaged polarimeter vectors"
    },
    "tags": [
     "hide-input"
    ]
   },
   "outputs": [],
   "source": [
    "json_data = {\n",
    "    \"file description\": \"Averaged polarimeter vector for each alternative model\",\n",
    "    \"model descriptions\": list(models),\n",
    "    \"reference subsystem\": reference_subsystem,\n",
    "    \"systematics\": {\n",
    "        \"cartesian\": {\n",
    "            \"x\": syst_weighted_alpha[0].tolist(),\n",
    "            \"y\": syst_weighted_alpha[1].tolist(),\n",
    "            \"z\": syst_weighted_alpha[2].tolist(),\n",
    "            \"norm\": syst_weighted_alpha.tolist(),\n",
    "        },\n",
    "        \"polar\": {\n",
    "            \"norm\": syst_weighted_alpha_polar[0].tolist(),\n",
    "            \"theta\": syst_weighted_alpha_polar[1].tolist(),\n",
    "            \"phi\": syst_weighted_alpha_polar[2].tolist(),\n",
    "        },\n",
    "    },\n",
    "    \"statistics\": {\n",
    "        \"cartesian\": {\n",
    "            \"x\": stat_weighted_alpha[0].tolist(),\n",
    "            \"y\": stat_weighted_alpha[1].tolist(),\n",
    "            \"z\": stat_weighted_alpha[2].tolist(),\n",
    "            \"norm\": stat_weighted_alpha.tolist(),\n",
    "        },\n",
    "        \"polar\": {\n",
    "            \"norm\": stat_weighted_alpha_polar[0].tolist(),\n",
    "            \"theta\": stat_weighted_alpha_polar[1].tolist(),\n",
    "            \"phi\": stat_weighted_alpha_polar[2].tolist(),\n",
    "        },\n",
    "    },\n",
    "}\n",
    "json_averaged = \"_static/export/averaged-polarimeter-vectors.json\"\n",
    "with open(json_averaged, \"w\") as f:\n",
    "    json.dump(json_data, f, indent=2)\n",
    "del json_data"
   ]
  },
  {
   "cell_type": "code",
   "execution_count": null,
   "metadata": {
    "mystnb": {
     "code_prompt_show": "Define Dalitz grid"
    },
    "tags": [
     "hide-cell"
    ]
   },
   "outputs": [],
   "source": [
    "grid_resolution = 100\n",
    "grid_sample = generate_meshgrid_sample(default_model.decay, grid_resolution)\n",
    "grid_sample = transformer(grid_sample)\n",
    "X_export = grid_sample[\"sigma1\"]\n",
    "Y_export = grid_sample[\"sigma2\"]"
   ]
  },
  {
   "cell_type": "code",
   "execution_count": null,
   "metadata": {
    "jupyter": {
     "source_hidden": true
    },
    "mystnb": {
     "code_prompt_show": "Export fields as JSON"
    },
    "tags": [
     "hide-cell",
     "scroll-input"
    ]
   },
   "outputs": [],
   "source": [
    "def format_subsystem(reference_subsystem) -> str:\n",
    "    subsystem_names = {\n",
    "        1: R\"K^{**} \\to \\pi^+ K^-\",\n",
    "        2: R\"\\Lambda^{**} \\to p K^-\",\n",
    "        3: R\"\\Delta^{**} \\to p \\pi^+\",\n",
    "    }\n",
    "    name = subsystem_names[reference_subsystem]\n",
    "    return f\"{reference_subsystem}: {name}\"\n",
    "\n",
    "\n",
    "STAT_FILENAMES = []\n",
    "for i in tqdm(range(n_bootstraps), disable=NO_LOG):\n",
    "    new_parameters = {k: v[i] for k, v in bootstrap_parameters.items()}\n",
    "    for func in default_functions.values():\n",
    "        func.update_parameters(default_parameters)\n",
    "        func.update_parameters(new_parameters)\n",
    "    filename = f\"_static/export/polarimetry-field-bootstrap-{i}.json\"\n",
    "    export_polarimetry_field(\n",
    "        sigma1=X_export[0],\n",
    "        sigma2=Y_export[:, 0],\n",
    "        intensity=default_functions[\"intensity\"](grid_sample).real,\n",
    "        alpha_x=default_functions[\"alpha_x\"](grid_sample).real,\n",
    "        alpha_y=default_functions[\"alpha_y\"](grid_sample).real,\n",
    "        alpha_z=default_functions[\"alpha_z\"](grid_sample).real,\n",
    "        filename=filename,\n",
    "        metadata={\n",
    "            \"model description\": default_model_title,\n",
    "            \"parameters\": {k: f\"{v}\" for k, v in new_parameters.items()},\n",
    "            \"reference subsystem\": format_subsystem(reference_subsystem),\n",
    "        },\n",
    "    )\n",
    "    STAT_FILENAMES.append(filename)\n",
    "\n",
    "items = list(enumerate(jax_functions.items()))\n",
    "SYST_FILENAMES = []\n",
    "for i, (title, funcs) in tqdm(items, disable=NO_LOG):\n",
    "    for func in funcs.values():\n",
    "        func.update_parameters(original_parameters[title])\n",
    "    filename = f\"_static/export/polarimetry-field-model-{i}.json\"\n",
    "    export_polarimetry_field(\n",
    "        sigma1=X_export[0],\n",
    "        sigma2=Y_export[:, 0],\n",
    "        intensity=funcs[\"intensity\"](grid_sample).real,\n",
    "        alpha_x=funcs[\"alpha_x\"](grid_sample).real,\n",
    "        alpha_y=funcs[\"alpha_y\"](grid_sample).real,\n",
    "        alpha_z=funcs[\"alpha_z\"](grid_sample).real,\n",
    "        filename=filename,\n",
    "        metadata={\n",
    "            \"model description\": title,\n",
    "            \"parameters\": {k: f\"{v}\" for k, v in func.parameters.items()},\n",
    "            \"reference subsystem\": format_subsystem(reference_subsystem),\n",
    "        },\n",
    "    )\n",
    "    SYST_FILENAMES.append(filename)"
   ]
  },
  {
   "cell_type": "code",
   "execution_count": null,
   "metadata": {
    "jupyter": {
     "source_hidden": true
    },
    "mystnb": {
     "code_prompt_show": "Merge into one TAR/JSON file"
    },
    "tags": [
     "hide-input"
    ]
   },
   "outputs": [],
   "source": [
    "models_key = \"models\"\n",
    "bootstraps_key = \"bootstraps\"\n",
    "s1_key = \"m^2_Kpi\"\n",
    "s2_key = \"m^2_pK\"\n",
    "combined_json = {\n",
    "    models_key: [],\n",
    "    bootstraps_key: [],\n",
    "}\n",
    "\n",
    "for filename in SYST_FILENAMES:\n",
    "    with open(filename) as f:\n",
    "        data = json.load(f)\n",
    "    s1_values = data[s1_key]\n",
    "    s2_values = data[s2_key]\n",
    "    del data[s1_key]\n",
    "    del data[s2_key]\n",
    "    combined_json[models_key].append(data)\n",
    "\n",
    "for filename in STAT_FILENAMES:\n",
    "    with open(filename) as f:\n",
    "        data = json.load(f)\n",
    "    del data[s1_key]\n",
    "    del data[s2_key]\n",
    "    combined_json[bootstraps_key].append(data)\n",
    "\n",
    "combined_json[s1_key] = s1_values\n",
    "combined_json[s2_key] = s2_values\n",
    "\n",
    "json_file = \"_static/export/polarimetry-field.json\"\n",
    "with open(json_file, \"w\") as f:\n",
    "    json.dump(combined_json, f)\n",
    "\n",
    "tar_file = \"_static/export/polarimetry-field.tar.gz\"\n",
    "with tarfile.open(tar_file, \"w:gz\") as tar:\n",
    "    tar.add(\"_static/export/README.md\", arcname=\"README.md\")\n",
    "    for path in STAT_FILENAMES + SYST_FILENAMES:\n",
    "        tar.add(path, arcname=os.path.basename(path))"
   ]
  },
  {
   "cell_type": "code",
   "execution_count": null,
   "metadata": {
    "jupyter": {
     "source_hidden": true
    },
    "tags": [
     "remove-input"
    ]
   },
   "outputs": [],
   "source": [
    "src = f\"\"\"\n",
    "::::{{only}} html\n",
    ":::{{dropdown}} Exported {grid_resolution}x{grid_resolution} JSON grids for each bootstrap (*statistics & systematics*)\n",
    "\"\"\"\n",
    "for i, filename in enumerate(STAT_FILENAMES, 1):\n",
    "    src += f\"{i}. [`{os.path.basename(filename)}`]({filename})\\n\"\n",
    "src += f\"\"\"\\\n",
    ":::\n",
    "\n",
    ":::{{dropdown}} Exported {grid_resolution}x{grid_resolution} JSON grids for each *model*\n",
    "\"\"\"\n",
    "for title, filename in zip(models, SYST_FILENAMES):\n",
    "    src += f\"- [[download]]({filename}) {title}\\n\"\n",
    "src += \"\"\"\\\n",
    ":::\n",
    "\"\"\"\n",
    "\n",
    "bytes_averaged = os.path.getsize(json_averaged)\n",
    "bytes_json = os.path.getsize(json_file)\n",
    "bytes_tar = os.path.getsize(tar_file)\n",
    "src += f\"\"\"\n",
    ":::{{card}} All data combined can be downloaded here\n",
    "```{{button-link}} {json_averaged}\n",
    ":color: primary\n",
    ":outline:\n",
    "{{octicon}}`file-code` **{os.path.basename(json_averaged)}** ({1e-3 * bytes_averaged:,.1f} kB)\n",
    "```\n",
    "```{{button-link}} {json_file}\n",
    ":color: primary\n",
    ":outline:\n",
    "{{octicon}}`file-code` **{os.path.basename(json_file)}** ({1e-6 * bytes_json:,.1f} MB)\n",
    "```\n",
    "```{{button-link}} {tar_file}\n",
    ":color: primary\n",
    ":outline:\n",
    "{{octicon}}`file-zip` **{os.path.basename(tar_file)}** ({1e-6 * bytes_tar:,.1f} MB)\n",
    "```\n",
    ":::\n",
    "::::\n",
    "\"\"\"\n",
    "\n",
    "src += \"\"\"\n",
    ":::{only} latex\n",
    "The polarimetry fields are computed for each parameter bootstrap (statistics & systematics) and for each model on\n",
    "[lc2pkpi-polarimetry.docs.cern.ch/uncertainties.html](https://lc2pkpi-polarimetry.docs.cern.ch/uncertainties.html).\n",
    "All combined fields can be downloaded as single compressed TAR file under\n",
    "[lc2pkpi-polarimetry.docs.cern.ch/_static/export/polarimetry-field.json](https://lc2pkpi-polarimetry.docs.cern.ch/_static/export/polarimetry-field.json)\n",
    "and as a single JSON file under\n",
    "[lc2pkpi-polarimetry.docs.cern.ch/_static/export/polarimetry-field.tar.gz](https://lc2pkpi-polarimetry.docs.cern.ch/_static/export/polarimetry-field.tar.gz).\n",
    ":::\n",
    "\"\"\"\n",
    "Markdown(src)"
   ]
  },
  {
   "cell_type": "markdown",
   "metadata": {},
   "source": [
    ":::{tip}\n",
    "See {ref}`appendix/serialization:Import and interpolate` for how to use these grids in an an analysis and see {doc}`/zz.polarization-fit` for how to use these fields to determine the polarization from a measured distribution.\n",
    ":::"
   ]
  }
 ],
 "metadata": {
  "colab": {
   "toc_visible": true
  },
  "kernelspec": {
   "display_name": "Python 3 (ipykernel)",
   "language": "python",
   "name": "python3"
  },
  "language_info": {
   "codemirror_mode": {
    "name": "ipython",
    "version": 3
   },
   "file_extension": ".py",
   "mimetype": "text/x-python",
   "name": "python",
   "nbconvert_exporter": "python",
   "pygments_lexer": "ipython3",
   "version": "3.12.11"
  },
  "myst": {
   "all_links_external": true
  }
 },
 "nbformat": 4,
 "nbformat_minor": 4
}<|MERGE_RESOLUTION|>--- conflicted
+++ resolved
@@ -1039,11 +1039,7 @@
     "    output_path = f\"_static/images/intensity-distributions-sigma{sigma}.svg\"\n",
     "    fig.savefig(output_path, bbox_inches=\"tight\")\n",
     "    reduce_svg_size(output_path)\n",
-<<<<<<< HEAD
-    "    plt.show(fig)\n",
-=======
     "    plt.show()\n",
->>>>>>> b96731cd
     "    plt.rc(\"font\", size=original_font_size)\n",
     "\n",
     "\n",
